--- conflicted
+++ resolved
@@ -85,26 +85,6 @@
                              encryption=encryption)
         BUCKET_DEPENDENCY = "BackupBucket"
 
-<<<<<<< HEAD
-=======
-    # Consul Backup
-    # DP NOTE: Currently having issue with Consul restore, hence both Consul and Vault backups
-    cmd = "/usr/local/bin/consulate --api-host {} kv backup -b -f ${{OUTPUT1_STAGING_DIR}}/export.json".format(names.consul.dns)
-    pipeline = DataPipeline(log_uri = s3_logs, resource_role="backup")
-    pipeline.add_shell_command("ConsulBackup",
-                               cmd,
-                               destination = Ref("ConsulBucket"),
-                               runs_on = Ref("ConsulInstance"))
-    pipeline.add_s3_bucket("ConsulBucket", s3_backup + "/consul")
-    pipeline.add_ec2_instance("ConsulInstance",
-                              subnet=internal_subnet,
-                              image = backup_image)
-    config.add_data_pipeline("ConsulBackupPipeline",
-                             "consul-backup."+bosslet_config.INTERNAL_DOMAIN,
-                             pipeline.objects,
-                             depends_on = BUCKET_DEPENDENCY)
-
->>>>>>> 69d5977f
     # Vault Backup
     cmd = "/usr/local/bin/python3 ~/vault.py backup {}".format(bosslet_config.INTERNAL_DOMAIN)
     pipeline = DataPipeline(log_uri = s3_logs, resource_role="backup")
@@ -123,13 +103,13 @@
 
 
     # DynamoDB Backup
-    # TODO: Add support for Vault DynamoDB Table
     tables = {
         "BossMeta": names.meta.ddb,
         "S3Index": names.s3_index.ddb,
         "TileIndex": names.tile_index.ddb,
         "IdIndex": names.id_index.ddb,
         "IdCountIndex": names.id_count_index.ddb,
+        "VaultData": names.vault.ddb,
     }
 
     pipeline = DataPipeline(log_uri = s3_logs)
