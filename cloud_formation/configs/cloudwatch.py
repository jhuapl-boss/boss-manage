# Copyright 2016 The Johns Hopkins University Applied Physics Laboratory
#
# Licensed under the Apache License, Version 2.0 (the "License");
# you may not use this file except in compliance with the License.
# You may obtain a copy of the License at
#
#    http://www.apache.org/licenses/LICENSE-2.0
#
# Unless required by applicable law or agreed to in writing, software
# distributed under the License is distributed on an "AS IS" BASIS,
# WITHOUT WARRANTIES OR CONDITIONS OF ANY KIND, either express or implied.
# See the License for the specific language governing permissions and
# limitations under the License.

"""
Create the cloudwatch alarms for the load balancer on top of a loadbalancer stack.The cloudwatch stack consists of
  * alarms monitor traffic in and out of the load balancer

"""

DEPENDENCIES = ['core', 'api']

from lib.cloudformation import CloudFormationConfiguration, Arg, Ref, Arn
from lib.userdata import UserData
from lib.names import AWSNames
from lib.keycloak import KeyCloakClient
from lib.external import ExternalCalls
from lib import aws
from lib import utils
from lib import scalyr
from lib import constants as const

import json

def create_config(bosslet_config):
    """Create the CloudFormationConfiguration object.
    :arg session used to perform lookups
    :arg domain DNS name of vpc
    """
    config = CloudFormationConfiguration('cloudwatch', bosslet_config)
    names = AWSNames(bosslet_config)
    session = bosslet_config.session

    vpc_id = config.find_vpc()
    lambda_subnets, _ = config.find_all_subnets(compatibility = 'lambda')

    internal_sg = aws.sg_lookup(session, vpc_id, names.sg.internal)

    loadbalancer_name = names.dns.endpoint_elb
    if not aws.lb_lookup(session, loadbalancer_name):
        raise Exception("Invalid load balancer name: " + loadbalancer_name)

    # TODO Test that MailingListTopic is working.
    production_mailing_list = const.PRODUCTION_MAILING_LIST
    mailing_list_arn = aws.sns_topic_lookup(session, production_mailing_list)
    if mailing_list_arn is None:
        #config.add_sns_topic("topicList", production_mailing_list)
        msg = "MailingList {} needs to be created before running config"
        raise Exception(msg.format(const.PRODUCTION_MAILING_LIST))

    config.add_cloudwatch(loadbalancer_name, [mailing_list_arn])

    lambda_role = aws.role_arn_lookup(session, 'VaultConsulHealthChecker')
    config.add_arg(Arg.String(
        'VaultConsulHealthChecker', lambda_role,
        'IAM role for vault/consul health check'))

    config.add_lambda('VaultLambda',
                      names.lambda_.vault_monitor,
                      description='Check health of vault instances.',
                      timeout=30,
                      role=Ref('VaultConsulHealthChecker'),
                      security_groups=[internal_sg],
                      subnets=lambda_subnets,
                      handler='index.lambda_handler',
                      file=const.VAULT_LAMBDA)

    config.add_lambda('ConsulLambda',
                      names.lambda_.consul_monitor,
                      description='Check health of vault instances.',
                      timeout=30,
                      role=Ref('VaultConsulHealthChecker'),
                      security_groups=[internal_sg],
                      subnets=lambda_subnets,
                      handler='index.lambda_handler',
                      file=const.CONSUL_LAMBDA)

    # Lambda input data
    json_str = json.dumps({
        'vpc_id': vpc_id,
        'vpc_name': domain,
        'topic_arn': mailing_list_arn,
    })

    config.add_cloudwatch_rule('VaultConsulCheck',
                               name=names.cw.vault_consul_check,
                               description='Check health of vault and consul instances.',
                               targets=[
                                   {
                                       'Arn': Arn('VaultLambda'),
                                       'Id': names.lambda_.vault_monitor,
                                       'Input': json_str
                                   },
                                   {
                                       'Arn': Arn('ConsulLambda'),
                                       'Id': names.lambda_.consul_monitor,
                                       'Input': json_str
                                   },
                               ],
                               schedule='rate(1 minute)',
                               depends_on=['VaultLambda', 'ConsulLambda'])

    config.add_lambda_permission('VaultPerms',
                                 names.lambda_.vault_monitor,
                                 principal='events.amazonaws.com',
                                 source=Arn('VaultConsulCheck'))

    config.add_lambda_permission('ConsulPerms',
                                 names.lambda_.consul_monitor,
                                 principal='events.amazonaws.com',
                                 source=Arn('VaultConsulCheck'))

    return config


def generate(bosslet_config):
    """Create the configuration and save it to disk"""
    config = create_config(bosslet_config)
    config.generate()

<<<<<<< HEAD
def create(bosslet_config):
    config = create_config(bosslet_config)
=======

def create(session, domain):
    """Create the configuration, launch it, and initialize Vault
    :arg session information for performing lookups
    :arg domain internal DNS name """
    config = create_config(session, domain)
>>>>>>> f40b1b58

    success = config.create()

<<<<<<< HEAD
=======
    if success:
        print('success')
    else:
        print('failed')


def update(session, domain):
    config = create_config(session, domain)
    success = config.update(session)
>>>>>>> f40b1b58
    return success<|MERGE_RESOLUTION|>--- conflicted
+++ resolved
@@ -128,30 +128,19 @@
     config = create_config(bosslet_config)
     config.generate()
 
-<<<<<<< HEAD
 def create(bosslet_config):
     config = create_config(bosslet_config)
-=======
-
-def create(session, domain):
-    """Create the configuration, launch it, and initialize Vault
-    :arg session information for performing lookups
-    :arg domain internal DNS name """
-    config = create_config(session, domain)
->>>>>>> f40b1b58
 
     success = config.create()
 
-<<<<<<< HEAD
-=======
     if success:
         print('success')
     else:
         print('failed')
 
+    return success
 
 def update(session, domain):
-    config = create_config(session, domain)
-    success = config.update(session)
->>>>>>> f40b1b58
+    config = create_config(bosslet_config)
+    success = config.update()
     return success