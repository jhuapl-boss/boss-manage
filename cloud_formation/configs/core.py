# Copyright 2016 The Johns Hopkins University Applied Physics Laboratory
#
# Licensed under the Apache License, Version 2.0 (the "License");
# you may not use this file except in compliance with the License.
# You may obtain a copy of the License at
#
#    http://www.apache.org/licenses/LICENSE-2.0
#
# Unless required by applicable law or agreed to in writing, software
# distributed under the License is distributed on an "AS IS" BASIS,
# WITHOUT WARRANTIES OR CONDITIONS OF ANY KIND, either express or implied.
# See the License for the specific language governing permissions and
# limitations under the License.

"""
Create the core configuration which consists of
  * A new VPC with an internal DNS Hosted Zone
  * Internal and External subnets for every availability zone
  * A Bastion server that allows SSH access to internal machines
  * A Consul and Vault ASG clusters for secret storage
  * A Keycloak Authentication server ASG, ELB,  and (optional) RDS instance
  * A lambda to handle DNS updates for ASG instance changes
  * An Internet Gateway allowing network connections to the internet
  * A S3 endpoint for internal access to S3
  * A NAT instance allowing protected internet access from internal resources
    - A NAT instance is used instead of the bastion machine as it provides
      higher throughput

The core configuration create all of the infrastructure that is required for
the other production resources to function.
"""

DEPENDENCIES = None

from lib.cloudformation import CloudFormationConfiguration, Ref, Arn
from lib.userdata import UserData
from lib.keycloak import KeyCloakClient
from lib.exceptions import BossManageError, BossManageCanceled
from lib import aws
from lib import utils
from lib import scalyr
from lib import constants as const
from lib import console

import os
import sys
import json
import time
from concurrent.futures import ThreadPoolExecutor

<<<<<<< HEAD
def create_asg_elb(config, key, hostname, ami, keypair, user_data, size, isubnets, esubnets, listeners, check, sgs=[], role = None, public=True, depends_on=None):
=======
keypair = None

def create_asg_elb(config, key, hostname, ami, keypair, user_data, size, isubnets, esubnets, listeners, check, sgs=[], role = None, type_="t2.micro", public=True, depends_on=None):
>>>>>>> b18872eb
    security_groups = [Ref("InternalSecurityGroup")]
    config.add_autoscale_group(key,
                               hostname,
                               ami,
                               keypair,
                               subnets = isubnets,
                               type_= type_,
                               security_groups = security_groups,
                               user_data = user_data,
                               min = size,
                               max = size,
                               elb = Ref(key + "LoadBalancer"),
                               notifications = Ref("DNSSNS"),
                               role = role,
                               depends_on = key + "LoadBalancer")

    security_groups.extend(sgs)
    config.add_loadbalancer(key + "LoadBalancer",
                            hostname,
                            listeners,
                            subnets = esubnets if public else isubnets,
                            healthcheck_target = check,
                            security_groups = security_groups,
                            public = public,
                            depends_on = depends_on)

def create_config(bosslet_config):
    """Create the CloudFormationConfiguration object."""
<<<<<<< HEAD
    config = CloudFormationConfiguration('core', bosslet_config)
    session = bosslet_config.session
    keypair = bosslet_config.SSH_KEY
    names = bosslet_config.names

=======
    config = CloudFormationConfiguration('core', domain, const.REGION)
    names = AWSNames(domain)

    global keypair
    keypair = aws.keypair_lookup(session)
>>>>>>> b18872eb
    config.add_vpc()

    # Create the internal and external subnets
    config.add_subnet('InternalSubnet', names.internal.subnet)
    config.add_subnet('ExternalSubnet', names.external.subnet)
    internal_subnets, external_subnets = config.add_all_subnets()
    internal_subnets_asg, external_subnets_asg = config.find_all_subnets('asg')

    user_data = const.BASTION_USER_DATA.format(bosslet_config.NETWORK)
    config.add_ec2_instance("Bastion",
                            names.bastion.dns,
                            aws.ami_lookup(bosslet_config, const.BASTION_AMI),
                            keypair,
                            subnet = Ref("ExternalSubnet"),
                            public_ip = True,
                            user_data = user_data,
                            security_groups = [Ref("InternalSecurityGroup"), Ref("BastionSecurityGroup")],
                            depends_on = "AttachInternetGateway")

    user_data = UserData()
    user_data["system"]["fqdn"] = names.consul.dns
    user_data["system"]["type"] = "consul"
    user_data["consul"]["cluster"] = str(const.CONSUL_CLUSTER_SIZE)
    config.add_autoscale_group("Consul",
                               names.consul.dns,
                               aws.ami_lookup(bosslet_config, names.consul.ami),
                               keypair,
<<<<<<< HEAD
                               subnets = internal_subnets_asg,
=======
                               subnets = internal_subnets_lambda,
                               type_ = const.CONSUL_TYPE,
>>>>>>> b18872eb
                               security_groups = [Ref("InternalSecurityGroup")],
                               user_data = str(user_data),
                               min = const.CONSUL_CLUSTER_SIZE,
                               max = const.CONSUL_CLUSTER_SIZE,
                               notifications = Ref("DNSSNS"),
                               role = aws.instance_profile_arn_lookup(session, 'consul'),
                               support_update = False, # Update will restart the instances manually
                               depends_on = ["DNSLambda", "DNSSNS", "DNSLambdaExecute"])

    user_data = UserData()
    user_data["system"]["fqdn"] = names.vault.dns
    user_data["system"]["type"] = "vault"
    config.add_autoscale_group("Vault",
                               names.vault.dns,
                               aws.ami_lookup(bosslet_config, names.vault.ami),
                               keypair,
<<<<<<< HEAD
                               subnets = internal_subnets_asg,
=======
                               subnets = internal_subnets_lambda,
                               type_ = const.VAULT_TYPE,
>>>>>>> b18872eb
                               security_groups = [Ref("InternalSecurityGroup")],
                               user_data = str(user_data),
                               min = const.VAULT_CLUSTER_SIZE,
                               max = const.VAULT_CLUSTER_SIZE,
                               notifications = Ref("DNSSNS"),
                               role = aws.instance_profile_arn_lookup(session, 'apl-vault'),
                               depends_on = ["Consul", "DNSLambda", "DNSSNS", "DNSLambdaExecute"])


    user_data = UserData()
    user_data["system"]["fqdn"] = names.auth.dns
    user_data["system"]["type"] = "auth"
    deps = ["AuthSecurityGroup",
            "AttachInternetGateway",
            "DNSLambda",
            "DNSSNS",
            "DNSLambdaExecute"]

    # Problem: If development scenario uses a local DB. If the auth server crashes
    #          and is auto restarted by the autoscale group then the new auth server
    #          will not have any of the previous configuration, because the old DB
    #          was lost. Using an RDS for development fixes this at the cost of having
    #          the core config taking longer to launch.
    USE_DB = bosslet_config.AUTH_RDS
    if USE_DB:
        deps.append("AuthDB")
        user_data["aws"]["db"] = "keycloak" # flag for init script for which config to use

    cert = aws.cert_arn_lookup(session, names.public_dns('auth'))
    create_asg_elb(config,
                   "Auth",
                   names.auth.dns,
                   aws.ami_lookup(bosslet_config, names.auth.ami),
                   keypair,
                   str(user_data),
                   const.AUTH_CLUSTER_SIZE,
                   internal_subnets_asg,
                   external_subnets_asg,
                   [("443", "8080", "HTTPS", cert)],
                   "HTTP:8080/index.html",
                   sgs = [Ref("AuthSecurityGroup")],
                   type_=const.AUTH_TYPE,
                   depends_on=deps)
    config.add_public_dns('AuthLoadBalancer', names.public_dns('auth'))

    if USE_DB:
        config.add_rds_db("AuthDB",
                          names.auth_db.dns,
                          "3306",
                          "keycloak",
                          "keycloak",
                          "keycloak",
                          internal_subnets,
                          type_ = "db.t2.micro",
                          security_groups = [Ref("InternalSecurityGroup")])


    config.add_lambda("DNSLambda",
                      names.dns.lambda_,
                      aws.role_arn_lookup(session, 'UpdateRoute53'),
                      const.DNS_LAMBDA,
                      handler="index.handler",
                      timeout=10,
                      depends_on="DNSZone")

    config.add_lambda_permission("DNSLambdaExecute", Ref("DNSLambda"))

    config.add_sns_topic("DNSSNS",
                         names.dns.sns,
                         names.dns.sns,
                         [("lambda", Arn("DNSLambda"))])


    config.add_security_group("InternalSecurityGroup",
                              names.internal.sg,
                              [("-1", "-1", "-1", bosslet_config.NETWORK)])

    # Allow SSH access to bastion from anywhere
    incoming_subnet = bosslet_config.SSH_INBOUND
    config.add_security_group("BastionSecurityGroup",
                              names.ssh.sg,
                              [("tcp", "22", "22", incoming_subnet)])

    incoming_subnet = bosslet_config.HTTPS_INBOUND
    config.add_security_group("AuthSecurityGroup",
                              #names.https.sg, DP XXX: hack until we can get production updated correctly
                              names.auth.sg,
                              [("tcp", "443", "443", incoming_subnet)])

    # Create the internal route table to route traffic to the NAT Bastion
    all_internal_subnets = internal_subnets.copy()
    all_internal_subnets.append(Ref("InternalSubnet"))
    config.add_route_table("InternalRouteTable",
                           names.internal.rt,
                           subnets = all_internal_subnets)

    config.add_route_table_route("InternalNatRoute",
                                 Ref("InternalRouteTable"),
                                 nat = Ref("NAT"),
                                 depends_on = "NAT")

    # Create the internet gateway and internet router
    all_external_subnets = external_subnets.copy()
    all_external_subnets.append(Ref("ExternalSubnet"))
    config.add_route_table("InternetRouteTable",
                           names.internet.rt,
                           subnets = all_external_subnets)

    config.add_route_table_route("InternetRoute",
                                 Ref("InternetRouteTable"),
                                 gateway = Ref("InternetGateway"),
                                 depends_on = "AttachInternetGateway")

<<<<<<< HEAD
    config.add_internet_gateway("InternetGateway", names.internet.gw)
    config.add_endpoint("S3Endpoint", "s3", [Ref("InternalRouteTable")])
=======
    config.add_internet_gateway("InternetGateway", names.internet)
    config.add_endpoint("S3Endpoint", "s3", [Ref("InternalRouteTable"), Ref('InternetRouteTable')])
    config.add_endpoint("DynamoDBEndpoint", "dynamodb", [Ref("InternalRouteTable"), Ref('InternetRouteTable')])
>>>>>>> b18872eb
    config.add_nat("NAT", Ref("ExternalSubnet"), depends_on="AttachInternetGateway")

    return config

def generate(bosslet_config):
    """Create the configuration and save it to disk"""
    config = create_config(bosslet_config)
    config.generate()

def pre_init(bosslet_config):
    # DP NOTE: DEPRECATED, used for transitioning public DNS records from
    #          being manually created in post-init into records that are
    #          created / managed by CloudFormation
    session = bosslet_config.session
    ext_domain = bosslet_config.EXTERNAL_DOMAIN
    names = bosslet_config.names

    console.warning("Removing existing Auth public DNS entry, so CloudFormation can manage the DNS record")
    aws.route53_delete_records(session, ext_domain, names.public_dns('auth'))

def create(bosslet_config):
    """Create the configuration, launch it, and initialize Vault"""
    config = create_config(bosslet_config)

    pre_init(bosslet_config)
    config.create()

    # NOTE: rename the default route table that is automatically created by AWS
    session = bosslet_config.session
    domain = bosslet_config.INTERNAL_DOMAIN
    vpc_id = aws.vpc_id_lookup(session, domain)
    aws.rt_name_default(session, vpc_id, "default." + domain)

    post_init(bosslet_config)

def post_init(bosslet_config):
    session = bosslet_config.session
    call = bosslet_config.call
    names = bosslet_config.names

    # OIDC Discovery URL
    auth_domain = names.public_dns("auth")
    auth_discovery_url = "https://{}/auth/realms/BOSS".format(auth_domain)

    # Generate initial user accounts
    username = "admin"
    password = utils.generate_password()
    realm_username = "bossadmin"
    realm_password = utils.generate_password()

    # Initialize Vault
    print("Waiting for Vault...")
    call.check_vault(const.TIMEOUT_VAULT)  # Expecting this to also check Consul

    with call.vault() as vault:
        print("Initializing Vault...")
        try:
            vault.initialize(bosslet_config.ACCOUNT_ID)
        except Exception as ex:
            print(ex)
            print("Could not initialize Vault")
            print("Call: {}".format(utils.get_command("post-init")))
            print("Before launching other stacks")
            return False

        #Check and see if these secrets already exist before we overwrite them with new ones.
        # Write data into Vault
        if not vault.read(const.VAULT_AUTH):
            print("Writing {}".format(const.VAULT_AUTH))
            vault.write(const.VAULT_AUTH, password = password, username = username, client_id = "admin-cli")

        if not vault.read(const.VAULT_REALM):
            print("Writing {}".format(const.VAULT_REALM))
            vault.write(const.VAULT_REALM, username = realm_username, password = realm_password, client_id = "endpoint")

        if not vault.read(const.VAULT_KEYCLOAK):
            print("Updating {}".format(const.VAULT_KEYCLOAK))
            vault.update(const.VAULT_KEYCLOAK, password = password, username = username, client_id = "admin-cli", realm = "master")

        if not vault.read(const.VAULT_KEYCLOAK_DB):
            print("Writing {}".format(const.VAULT_KEYCLOAK_DB))
            # Values are hardcodded both here and in the add_rds
            # as the values are also hardcodded in the Keycloak config
            #
            # These values are for use by the backup / restore process
            vault.write(const.VAULT_KEYCLOAK_DB,
                        name = "keycloak",
                        user = "keycloak",
                        password = "keycloak")

        if not vault.read(const.VAULT_ENDPOINT_AUTH):
            # DP TODO: Move this update call into the api config
            print("Updating {}".format(const.VAULT_ENDPOINT_AUTH))
            vault.update(const.VAULT_ENDPOINT_AUTH, url = auth_discovery_url, client_id = "endpoint")

        if not vault.read(const.VAULT_PROOFREAD_AUTH):
            # DP TODO: Move this update call into the proofreader config
            print("Updating {}".format(const.VAULT_PROOFREAD_AUTH))
            vault.update(const.VAULT_PROOFREAD_AUTH, url = auth_discovery_url, client_id = "endpoint")

    # Configure Keycloak
    print("Waiting for Keycloak to bootstrap")
    call.check_keycloak(const.TIMEOUT_KEYCLOAK)

    #######
    ## DP TODO: Need to find a check so that the master user is only added once to keycloak
    ##          Also need to guard the writes to vault with the admin password
    #######

    with call.ssh(names.auth.dns) as ssh:
        print("Creating initial Keycloak admin user")
        ssh("/srv/keycloak/bin/add-user.sh -r master -u {} -p {}".format(username, password))

        print("Restarting Keycloak")
        ssh("sudo service keycloak stop")
        time.sleep(2)
        ssh("sudo killall java") # the daemon command used by the keycloak service doesn't play well with standalone.sh
                                      # make sure the process is actually killed
        time.sleep(3)
        ssh("sudo service keycloak start")

    print("Waiting for Keycloak to restart")
    call.check_keycloak(const.TIMEOUT_KEYCLOAK)

    with call.tunnel(names.auth.dns, 8080) as port:
        URL = "http://localhost:{}".format(port) # TODO move out of tunnel and use public address

        with KeyCloakClient(URL, username, password) as kc:
            print("Opening realm file at '{}'".format(const.KEYCLOAK_REALM))
            with open(const.KEYCLOAK_REALM, "r") as fh:
                realm = json.load(fh)

            try:
                realm["users"][0]["username"] = realm_username
                realm["users"][0]["credentials"][0]["value"] = realm_password
            except:
                print("Could not set realm admin's username or password, not creating user")
                if "users" in realm:
                    del realm["users"]

            print("Uploading BOSS.realm configuration")
            kc.create_realm(realm)

    # Tell Scalyr to get CloudWatch metrics for these instances.
    instances = [ names.vault.dns ]
    scalyr.add_instances_to_scalyr(session, bosslet_config.REGION, instances)

def update(bosslet_config):
    # Checks to make sure they update can happen and the user wants to wait the required time
    if not bosslet_config.AUTH_RDS:
        print("Cannot update Auth server as it is not using an external database")
        print("Updating the Auth server would loose all Keycloak information")
        raise BossManageError("Configuration doesn't support 'update'")

    if int(const.CONSUL_CLUSTER_SIZE) < 3: # Only tested updating with minimum 3 instances
        print("Cannot update Consul server as it is not running in a cluster configuration")
        print("Updating the Consul server would loose all Vault data")
        raise BossManageError("Configuration doesn't support 'update'")

    consul_update_timeout = 5 # minutes
    consul_size = int(const.CONSUL_CLUSTER_SIZE)
    min_time = consul_update_timeout * consul_size
    max_time = min_time + 5 # add some time to allow the CF update to happen

    print("Update command will take {} - {} minutes to finish".format(min_time, max_time))
    print("Stack will be available during that time")
    if not utils.get_user_confirm("Update?", default = False):
        raise BossManageCanceled()

    config = create_config(bosslet_config)

    post_init(bosslet_config)
    config.update()

    session = bosslet_config.session
    call = bosslet_config.call
    names = bosslet_config.names

    # Unseal Vault first, so the rest of the system can continue working
    # TODO: Figure out what to do when the vault check fails, as consul
    #       is not restarted
    print("Waiting for Vault...")
    if not call.check_vault(90, exception=False):
        print("Could not contact Vault, check networking and run the following command")
        print("bin/bastion.py vault.bosslet vault-unseal")
        raise BossManageError("Could not contact Vault")

    with call.vault() as vault:
        vault.unseal()

    print("Stack should be ready for use")
    print("Starting to cycle consul cluster instances")

    # DP NOTE: Cycling the instances is done manually (outside of CF)
    #          so that Vault can be unsealed first, else the whole stacks
    #          would not be usable until all consul instance were restarted
    with ThreadPoolExecutor(max_workers=3) as tpe:
        # Need time for the ASG to detect the terminated instance,
        # launch the new instance, and have the instance cluster
        tpe.submit(aws.asg_restart,
                   session,
                   names.consul.dns,
                   consul_update_timeout * 60)

def delete(bosslet_config):
    # NOTE: CloudWatch logs for the DNS Lambda are not deleted
    if not utils.get_user_confirm("All data will be lost. Are you sure you want to proceed?"):
        raise BossManageCanceled()

    session = bosslet_config.session
    domain = bosslet_config.INTERNAL_DOMAIN
    names = bosslet_config.names

    aws.route53_delete_records(session, domain, names.auth.dns)
    aws.route53_delete_records(session, domain, names.consul.dns)
    aws.route53_delete_records(session, domain, names.vault.dns)

    aws.sns_unsubscribe_all(bosslet_config, names.dns.sns)

    config = CloudFormationConfiguration('core', bosslet_config)
    config.delete()<|MERGE_RESOLUTION|>--- conflicted
+++ resolved
@@ -48,13 +48,7 @@
 import time
 from concurrent.futures import ThreadPoolExecutor
 
-<<<<<<< HEAD
-def create_asg_elb(config, key, hostname, ami, keypair, user_data, size, isubnets, esubnets, listeners, check, sgs=[], role = None, public=True, depends_on=None):
-=======
-keypair = None
-
 def create_asg_elb(config, key, hostname, ami, keypair, user_data, size, isubnets, esubnets, listeners, check, sgs=[], role = None, type_="t2.micro", public=True, depends_on=None):
->>>>>>> b18872eb
     security_groups = [Ref("InternalSecurityGroup")]
     config.add_autoscale_group(key,
                                hostname,
@@ -83,19 +77,11 @@
 
 def create_config(bosslet_config):
     """Create the CloudFormationConfiguration object."""
-<<<<<<< HEAD
     config = CloudFormationConfiguration('core', bosslet_config)
     session = bosslet_config.session
     keypair = bosslet_config.SSH_KEY
     names = bosslet_config.names
 
-=======
-    config = CloudFormationConfiguration('core', domain, const.REGION)
-    names = AWSNames(domain)
-
-    global keypair
-    keypair = aws.keypair_lookup(session)
->>>>>>> b18872eb
     config.add_vpc()
 
     # Create the internal and external subnets
@@ -123,12 +109,8 @@
                                names.consul.dns,
                                aws.ami_lookup(bosslet_config, names.consul.ami),
                                keypair,
-<<<<<<< HEAD
                                subnets = internal_subnets_asg,
-=======
-                               subnets = internal_subnets_lambda,
                                type_ = const.CONSUL_TYPE,
->>>>>>> b18872eb
                                security_groups = [Ref("InternalSecurityGroup")],
                                user_data = str(user_data),
                                min = const.CONSUL_CLUSTER_SIZE,
@@ -145,12 +127,8 @@
                                names.vault.dns,
                                aws.ami_lookup(bosslet_config, names.vault.ami),
                                keypair,
-<<<<<<< HEAD
                                subnets = internal_subnets_asg,
-=======
-                               subnets = internal_subnets_lambda,
                                type_ = const.VAULT_TYPE,
->>>>>>> b18872eb
                                security_groups = [Ref("InternalSecurityGroup")],
                                user_data = str(user_data),
                                min = const.VAULT_CLUSTER_SIZE,
@@ -264,14 +242,9 @@
                                  gateway = Ref("InternetGateway"),
                                  depends_on = "AttachInternetGateway")
 
-<<<<<<< HEAD
     config.add_internet_gateway("InternetGateway", names.internet.gw)
-    config.add_endpoint("S3Endpoint", "s3", [Ref("InternalRouteTable")])
-=======
-    config.add_internet_gateway("InternetGateway", names.internet)
     config.add_endpoint("S3Endpoint", "s3", [Ref("InternalRouteTable"), Ref('InternetRouteTable')])
     config.add_endpoint("DynamoDBEndpoint", "dynamodb", [Ref("InternalRouteTable"), Ref('InternetRouteTable')])
->>>>>>> b18872eb
     config.add_nat("NAT", Ref("ExternalSubnet"), depends_on="AttachInternetGateway")
 
     return config
