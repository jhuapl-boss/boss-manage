--- conflicted
+++ resolved
@@ -41,14 +41,10 @@
 
 INCOMING_SUBNET = "52.3.13.189/32" # microns-bastion elastic IP
 
-<<<<<<< HEAD
 AUTH_CLUSTER_SIZE = { # Auth Server Cluster is a fixed size
     "development" : 1,
     "production": 3 # should be an odd number
 }
-=======
-
->>>>>>> 023e4a68
 
 def create_config(session, domain):
     """Create the CloudFormationConfiguration object."""
@@ -146,14 +142,8 @@
 
     config.add_loadbalancer("LoadBalancerAuth",
                             "elb-auth." + domain,
-<<<<<<< HEAD
-                            [lib.create_elb_listener("8080", "8080", "HTTP")],
+                            [lib.create_elb_listener(authExternalPort, "8080", auth_protocol, cert)],
                             subnets = external_subnets,
-=======
-                            [lib.create_elb_listener(authExternalPort, "8080", auth_protocol, cert)],
-                            instances = ["Auth"],
-                            subnets = ["ExternalSubnet"],
->>>>>>> 023e4a68
                             healthcheck_target = "HTTP:8080/index.html",
                             security_groups = ["InternalSecurityGroup", "AuthSecurityGroup"],
                             depends_on = ["AuthSecurityGroup", "AttachInternetGateway"])
