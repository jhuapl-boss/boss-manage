# Copyright 2016 The Johns Hopkins University Applied Physics Laboratory
#
# Licensed under the Apache License, Version 2.0 (the "License");
# you may not use this file except in compliance with the License.
# You may obtain a copy of the License at
#
#    http://www.apache.org/licenses/LICENSE-2.0
#
# Unless required by applicable law or agreed to in writing, software
# distributed under the License is distributed on an "AS IS" BASIS,
# WITHOUT WARRANTIES OR CONDITIONS OF ANY KIND, either express or implied.
# See the License for the specific language governing permissions and
# limitations under the License.

"""
Create the core configuration which consists of
  * A new VPC with an internal DNS Hosted Zone
  * Internal and External subnets for every availability zone
  * A Bastion server that allows SSH access to internal machines
  * A Vault ASG clusters for secret storage
  * A Vault DynamoDB table for Vault storage of data
  * A Keycloak Authentication server ASG, ELB,  and (optional) RDS instance
  * A lambda to handle DNS updates for ASG instance changes
  * An Internet Gateway allowing network connections to the internet
  * A S3 endpoint for internal access to S3
  * A NAT instance allowing protected internet access from internal resources
    - A NAT instance is used instead of the bastion machine as it provides
      higher throughput

The core configuration create all of the infrastructure that is required for
the other production resources to function.

MIGRATION CHANGELOG:
    Version 1: Initial version of core config
    Version 2: Vault updates
               * Replaced Consul storage backend with DynamoDB storage backend
               * Updated Vault configuration to use AWS KMS for key storage
               * Code for migrating Vault data from Consul to DynamoDB
               Public DNS updates
               * Replaced manually created public Route53 DNS records with
                 CloudFormation maintained records
"""

DEPENDENCIES = None

from lib.cloudformation import CloudFormationConfiguration, Ref, Arn
from lib.userdata import UserData
from lib.keycloak import KeyCloakClient
from lib.exceptions import BossManageError, BossManageCanceled
from lib import aws
from lib import utils
from lib import console
from lib import constants as const
from lib import console

import os
import sys
import json
import time

def create_asg_elb(config, key, hostname, ami, keypair, user_data, size, isubnets, esubnets, listeners, check, sgs=[], role = None, type_="t2.micro", public=True, depends_on=None):
    security_groups = [Ref("InternalSecurityGroup")]
    config.add_autoscale_group(key,
                               hostname,
                               ami,
                               keypair,
                               subnets = isubnets,
                               type_= type_,
                               security_groups = security_groups,
                               user_data = user_data,
                               min = size,
                               max = size,
                               elb = Ref(key + "LoadBalancer"),
                               notifications = Ref("DNSSNS"),
                               role = role,
                               depends_on = key + "LoadBalancer")

    security_groups.extend(sgs)
    config.add_loadbalancer(key + "LoadBalancer",
                            hostname,
                            listeners,
                            subnets = esubnets if public else isubnets,
                            healthcheck_target = check,
                            security_groups = security_groups,
                            public = public,
                            depends_on = depends_on)

def create_config(bosslet_config):
    """Create the CloudFormationConfiguration object."""
    config = CloudFormationConfiguration('core', bosslet_config, version="2")
    session = bosslet_config.session
    keypair = bosslet_config.SSH_KEY
    names = bosslet_config.names

    config.add_vpc()

    # Create the internal and external subnets
    config.add_subnet('InternalSubnet', names.internal.subnet)
    config.add_subnet('ExternalSubnet', names.external.subnet)
    internal_subnets, external_subnets = config.add_all_subnets()
    internal_subnets_asg, external_subnets_asg = config.find_all_subnets('asg')

    user_data = const.BASTION_USER_DATA.format(bosslet_config.NETWORK)
    config.add_ec2_instance("Bastion",
                            names.bastion.dns,
                            aws.ami_lookup(bosslet_config, const.BASTION_AMI),
                            keypair,
                            subnet = Ref("ExternalSubnet"),
                            public_ip = True,
                            user_data = user_data,
                            security_groups = [Ref("InternalSecurityGroup"), Ref("BastionSecurityGroup")],
                            depends_on = "AttachInternetGateway")

    vault_role = aws.role_arn_lookup(session, 'apl-vault')
    vault_actions = ['kms:Encrypt', 'kms:Decrypt', 'kms:DescribeKey']
    config.add_kms_key("VaultKey", names.vault.key, vault_role, vault_actions)

    config.add_dynamo_table("VaultTable", names.vault.ddb,
                            attributes = [('Path', 'S'),
                                          ('Key', 'S')],
                            key_schema = [('Path', 'HASH'),
                                          ('Key', 'RANGE')],
                            throughput = (5, 5))

    user_data = UserData()
    user_data["system"]["fqdn"] = names.vault.dns
    user_data["system"]["type"] = "vault"
    user_data["vault"]["kms_key"] = str(Ref("VaultKey"))
    user_data["vault"]["ddb_table"] = names.vault.ddb
    parsed_user_data = { "Fn::Join" : ["", user_data.format_for_cloudformation()]}
    config.add_autoscale_group("Vault",
                               names.vault.dns,
                               aws.ami_lookup(bosslet_config, names.vault.ami),
                               keypair,
                               subnets = internal_subnets_asg,
                               type_ = const.VAULT_TYPE,
                               security_groups = [Ref("InternalSecurityGroup")],
                               user_data = parsed_user_data,
                               min = const.VAULT_CLUSTER_SIZE,
                               max = const.VAULT_CLUSTER_SIZE,
                               notifications = Ref("DNSSNS"),
                               role = aws.instance_profile_arn_lookup(session, 'apl-vault'),
                               depends_on = ["VaultKey", "VaultTable", "DNSLambda", "DNSSNS", "DNSLambdaExecute"])


    user_data = UserData()
    user_data["system"]["fqdn"] = names.auth.dns
    user_data["system"]["type"] = "auth"
    deps = ["AuthSecurityGroup",
            "AttachInternetGateway",
            "DNSLambda",
            "DNSSNS",
            "DNSLambdaExecute"]

    # Problem: If development scenario uses a local DB. If the auth server crashes
    #          and is auto restarted by the autoscale group then the new auth server
    #          will not have any of the previous configuration, because the old DB
    #          was lost. Using an RDS for development fixes this at the cost of having
    #          the core config taking longer to launch.
    USE_DB = bosslet_config.AUTH_RDS
    if USE_DB:
        deps.append("AuthDB")
        user_data["aws"]["db"] = "keycloak" # flag for init script for which config to use

    cert = aws.cert_arn_lookup(session, names.public_dns('auth'))
    create_asg_elb(config,
                   "Auth",
                   names.auth.dns,
                   aws.ami_lookup(bosslet_config, names.auth.ami),
                   keypair,
                   str(user_data),
                   const.AUTH_CLUSTER_SIZE,
                   internal_subnets_asg,
                   external_subnets_asg,
                   [("443", "8080", "HTTPS", cert)],
                   "HTTP:8080/index.html",
                   sgs = [Ref("AuthSecurityGroup")],
                   type_=const.AUTH_TYPE,
                   depends_on=deps)
    config.add_public_dns('AuthLoadBalancer', names.public_dns('auth'))

    if USE_DB:
        config.add_rds_db("AuthDB",
                          names.auth_db.rds,
                          "3306",
                          "keycloak",
                          "keycloak",
                          "keycloak",
                          internal_subnets,
                          type_ = "db.t2.micro",
                          security_groups = [Ref("InternalSecurityGroup")])


    config.add_lambda("DNSLambda",
                      names.dns.lambda_,
                      aws.role_arn_lookup(session, 'UpdateRoute53'),
                      const.DNS_LAMBDA,
                      handler="index.handler",
                      timeout=10,
                      depends_on="DNSZone")

    config.add_lambda_permission("DNSLambdaExecute", Ref("DNSLambda"))

    config.add_sns_topic("DNSSNS",
                         names.dns.sns,
                         names.dns.sns,
                         [("lambda", Arn("DNSLambda"))])


    config.add_security_group("InternalSecurityGroup",
                              names.internal.sg,
                              [("-1", "-1", "-1", bosslet_config.NETWORK)])

    # Allow SSH access to bastion from anywhere
    incoming_subnet = bosslet_config.SSH_INBOUND
    config.add_security_group("BastionSecurityGroup",
                              names.ssh.sg,
                              [("tcp", "22", "22", incoming_subnet)])

    incoming_subnet = bosslet_config.HTTPS_INBOUND
    config.add_security_group("AuthSecurityGroup",
                              #names.https.sg, DP XXX: hack until we can get production updated correctly
                              names.auth.sg,
                              [("tcp", "443", "443", incoming_subnet)])

    # Create the internal route table to route traffic to the NAT Bastion
    all_internal_subnets = internal_subnets.copy()
    all_internal_subnets.append(Ref("InternalSubnet"))
    config.add_route_table("InternalRouteTable",
                           names.internal.rt,
                           subnets = all_internal_subnets)

    config.add_route_table_route("InternalNatRoute",
                                 Ref("InternalRouteTable"),
                                 nat = Ref("NAT"),
                                 depends_on = "NAT")

    # Create the internet gateway and internet router
    all_external_subnets = external_subnets.copy()
    all_external_subnets.append(Ref("ExternalSubnet"))
    config.add_route_table("InternetRouteTable",
                           names.internet.rt,
                           subnets = all_external_subnets)

    config.add_route_table_route("InternetRoute",
                                 Ref("InternetRouteTable"),
                                 gateway = Ref("InternetGateway"),
                                 depends_on = "AttachInternetGateway")

    config.add_internet_gateway("InternetGateway", names.internet.gw)
    config.add_endpoint("S3Endpoint", "s3", [Ref("InternalRouteTable"), Ref('InternetRouteTable')])
    config.add_endpoint("DynamoDBEndpoint", "dynamodb", [Ref("InternalRouteTable"), Ref('InternetRouteTable')])
    config.add_nat("NAT", Ref("ExternalSubnet"), depends_on="AttachInternetGateway")

    return config

def generate(bosslet_config):
    """Create the configuration and save it to disk"""
    config = create_config(bosslet_config)
    config.generate()

def pre_init(bosslet_config):
    # NOTE: In version 2 the public DNS records are managed by CloudFormation
    #       If the DNS record currently exists in Route53 the creation of the
    #       CloudFormation template will fail, so check to see if it exists
    #       due to previous launches of a Boss stack
    session = bosslet_config.session
    ext_domain = bosslet_config.EXTERNAL_DOMAIN
    ext_cname = bosslet_config.names.public_dns('auth')

    target = aws.get_dns_resource_for_domain_name(session, ext_cname, ext_domain)
    if target is not None:
        console.warning("Removing existing Auth public DNS entry, so CloudFormation can manage the DNS record")
        aws.route53_delete_records(session, ext_domain, ext_cname)

def create(bosslet_config):
    """Create the configuration, launch it, and initialize Vault"""
    config = create_config(bosslet_config)

    pre_init(bosslet_config)
    config.create()

    # NOTE: rename the default route table that is automatically created by AWS
    session = bosslet_config.session
    domain = bosslet_config.INTERNAL_DOMAIN
    vpc_id = aws.vpc_id_lookup(session, domain)
    aws.rt_name_default(session, vpc_id, "default." + domain)

    post_init(bosslet_config)

def post_init(bosslet_config):
    session = bosslet_config.session
    call = bosslet_config.call
    names = bosslet_config.names

    # OIDC Discovery URL
    auth_domain = names.public_dns("auth")
    auth_discovery_url = "https://{}/auth/realms/BOSS".format(auth_domain)

    # Generate initial user accounts
    username = "admin"
    password = utils.generate_password()
    realm_username = "bossadmin"
    realm_password = utils.generate_password()

    # Initialize Vault
    print("Waiting for Vault...")
    call.check_vault(const.TIMEOUT_VAULT)

    with call.vault() as vault:
        print("Initializing Vault...")
        try:
            vault.initialize(bosslet_config.ACCOUNT_ID)
        except Exception as ex:
            raise BossManageError("Problem initializing Vault: {}".format(str(ex)))

        #Check and see if these secrets already exist before we overwrite them with new ones.
        # Write data into Vault
        if not vault.read(const.VAULT_AUTH):
            print("Writing {}".format(const.VAULT_AUTH))
            vault.write(const.VAULT_AUTH, password = password, username = username, client_id = "admin-cli")

        if not vault.read(const.VAULT_REALM):
            print("Writing {}".format(const.VAULT_REALM))
            vault.write(const.VAULT_REALM, username = realm_username, password = realm_password, client_id = "endpoint")

        if not vault.read(const.VAULT_KEYCLOAK):
            print("Updating {}".format(const.VAULT_KEYCLOAK))
            vault.update(const.VAULT_KEYCLOAK, password = password, username = username, client_id = "admin-cli", realm = "master")

        if not vault.read(const.VAULT_KEYCLOAK_DB):
            print("Writing {}".format(const.VAULT_KEYCLOAK_DB))
            # Values are hardcodded both here and in the add_rds
            # as the values are also hardcodded in the Keycloak config
            #
            # These values are for use by the backup / restore process
            vault.write(const.VAULT_KEYCLOAK_DB,
                        name = "keycloak",
                        user = "keycloak",
                        password = "keycloak")

        if not vault.read(const.VAULT_ENDPOINT_AUTH):
            # DP TODO: Move this update call into the api config
            print("Updating {}".format(const.VAULT_ENDPOINT_AUTH))
            vault.update(const.VAULT_ENDPOINT_AUTH, url = auth_discovery_url, client_id = "endpoint")

        if not vault.read(const.VAULT_PROOFREAD_AUTH):
            # DP TODO: Move this update call into the proofreader config
            print("Updating {}".format(const.VAULT_PROOFREAD_AUTH))
            vault.update(const.VAULT_PROOFREAD_AUTH, url = auth_discovery_url, client_id = "endpoint")

    # Configure Keycloak
    print("Waiting for Keycloak to bootstrap")
    call.check_keycloak(const.TIMEOUT_KEYCLOAK)

    #######
    ## DP TODO: Need to find a check so that the master user is only added once to keycloak
    ##          Also need to guard the writes to vault with the admin password
    #######

    with call.ssh(names.auth.dns) as ssh:
        print("Creating initial Keycloak admin user")
        ssh("/srv/keycloak/bin/add-user.sh -r master -u {} -p {}".format(username, password))

        print("Restarting Keycloak")
        ssh("sudo service keycloak stop")
        time.sleep(2)
        ssh("sudo killall java") # the daemon command used by the keycloak service doesn't play well with standalone.sh
                                      # make sure the process is actually killed
        time.sleep(3)
        ssh("sudo service keycloak start")

    print("Waiting for Keycloak to restart")
    call.check_keycloak(const.TIMEOUT_KEYCLOAK)

    with call.tunnel(names.auth.dns, 8080) as port:
        URL = "http://localhost:{}".format(port) # TODO move out of tunnel and use public address

        with KeyCloakClient(URL, username, password) as kc:
            print("Opening realm file at '{}'".format(const.KEYCLOAK_REALM))
            with open(const.KEYCLOAK_REALM, "r") as fh:
                realm = json.load(fh)

            try:
                realm["users"][0]["username"] = realm_username
                realm["users"][0]["credentials"][0]["value"] = realm_password
            except:
                print("Could not set realm admin's username or password, not creating user")
                if "users" in realm:
                    del realm["users"]

            print("Uploading BOSS.realm configuration")
            kc.create_realm(realm)

<<<<<<< HEAD
    # Tell Scalyr to get CloudWatch metrics for these instances.
    instances = [ names.vault.dns ]
    scalyr.add_instances_to_scalyr(session, bosslet_config.REGION, instances)


=======
>>>>>>> af89cb09
def update(bosslet_config):
    # Checks to make sure they update can happen and the user wants to wait the required time
    if not bosslet_config.AUTH_RDS:
        print("Cannot update Auth server as it is not using an external database")
        print("Updating the Auth server would loose all Keycloak information")
        raise BossManageError("Configuration doesn't support 'update'")

    config = create_config(bosslet_config)
    migrations = config.update()

    print("Waiting for Vault...")
    if not bosslet_config.call.check_vault(90, exception=False):
        print("Could not contact Vault, check networking and run the following command")
        print("\tpython3 bastion.py vault.bosslet vault-status")
        print("To verify that Vault is working correctly")
        raise BossManageError("Could not contact Vault")

    print("Stack should be ready for use")


def delete(bosslet_config):
    # NOTE: CloudWatch logs for the DNS Lambda are not deleted
    if not console.confirm("All data will be lost. Are you sure you want to proceed?"):
        raise BossManageCanceled()

    session = bosslet_config.session
    domain = bosslet_config.INTERNAL_DOMAIN
    names = bosslet_config.names

    aws.route53_delete_records(session, domain, names.auth.dns)
    aws.route53_delete_records(session, domain, names.vault.dns)

    aws.sns_unsubscribe_all(bosslet_config, names.dns.sns)

    config = CloudFormationConfiguration('core', bosslet_config)
    if config.existing_version() == 1: # Deleting a stack that has not been updated
        aws.route53_delete_records(session, domain, 'consul.' + domain)
    config.delete()
<|MERGE_RESOLUTION|>--- conflicted
+++ resolved
@@ -392,14 +392,6 @@
             print("Uploading BOSS.realm configuration")
             kc.create_realm(realm)
 
-<<<<<<< HEAD
-    # Tell Scalyr to get CloudWatch metrics for these instances.
-    instances = [ names.vault.dns ]
-    scalyr.add_instances_to_scalyr(session, bosslet_config.REGION, instances)
-
-
-=======
->>>>>>> af89cb09
 def update(bosslet_config):
     # Checks to make sure they update can happen and the user wants to wait the required time
     if not bosslet_config.AUTH_RDS:
