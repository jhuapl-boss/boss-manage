# Copyright 2016 The Johns Hopkins University Applied Physics Laboratory
#
# Licensed under the Apache License, Version 2.0 (the "License");
# you may not use this file except in compliance with the License.
# You may obtain a copy of the License at
#
#    http://www.apache.org/licenses/LICENSE-2.0
#
# Unless required by applicable law or agreed to in writing, software
# distributed under the License is distributed on an "AS IS" BASIS,
# WITHOUT WARRANTIES OR CONDITIONS OF ANY KIND, either express or implied.
# See the License for the specific language governing permissions and
# limitations under the License.

"""
Create the core configuration which consists of
  * A new VPC with an internal DNS Hosted Zone
  * Internal and External subnets for every availability zone
  * A Bastion server that allows SSH access to internal machines
  * A Consul and Vault ASG clusters for secret storage
  * A Keycloak Authentication server ASG, ELB,  and (optional) RDS instance
  * A lambda to handle DNS updates for ASG instance changes
  * An Internet Gateway allowing network connections to the internet
  * A S3 endpoint for internal access to S3
  * A NAT instance allowing protected internet access from internal resources
    - A NAT instance is used instead of the bastion machine as it provides
      higher throughput

The core configuration create all of the infrastructure that is required for
the other production resources to function.
"""

DEPENDENCIES = None

from lib.cloudformation import CloudFormationConfiguration, Ref, Arn
from lib.userdata import UserData
from lib.names import AWSNames
from lib.keycloak import KeyCloakClient
from lib.external import ExternalCalls
from lib import aws
from lib import utils
from lib import scalyr
from lib import constants as const

import os
import sys
import json
import time
from concurrent.futures import ThreadPoolExecutor

def create_asg_elb(config, key, hostname, ami, keypair, user_data, size, isubnets, esubnets, listeners, check, sgs=[], role = None, public=True, depends_on=None):
    security_groups = [Ref("InternalSecurityGroup")]
    config.add_autoscale_group(key,
                               hostname,
                               ami,
                               keypair,
                               subnets = isubnets,
                               security_groups = security_groups,
                               user_data = user_data,
                               min = size,
                               max = size,
                               elb = Ref(key + "LoadBalancer"),
                               notifications = Ref("DNSSNS"),
                               role = role,
                               depends_on = key + "LoadBalancer")

    security_groups.extend(sgs)
    config.add_loadbalancer(key + "LoadBalancer",
                            hostname,
                            listeners,
                            subnets = esubnets if public else isubnets,
                            healthcheck_target = check,
                            security_groups = security_groups,
                            public = public,
                            depends_on = depends_on)

def create_config(bosslet_config):
    """Create the CloudFormationConfiguration object."""
    names = AWSNames(bosslet_config)

    config = CloudFormationConfiguration('core', bosslet_config)
    session = bosslet_config.session
    keypair = bosslet_config.SSH_KEY

    config.add_vpc()

    # Create the internal and external subnets
    config.add_subnet('InternalSubnet', names.subnet.internal)
    config.add_subnet('ExternalSubnet', names.subnet.external)
    internal_subnets, external_subnets = config.add_all_subnets()
    internal_subnets_asg, external_subnets_asg = config.find_all_subnets('asg')

    user_data = const.BASTION_USER_DATA.format(bosslet_config.SUBNET)
    config.add_ec2_instance("Bastion",
                            names.dns.bastion,
                            aws.ami_lookup(bosslet_config, const.BASTION_AMI),
                            keypair,
                            subnet = Ref("ExternalSubnet"),
                            public_ip = True,
                            user_data = user_data,
                            security_groups = [Ref("InternalSecurityGroup"), Ref("BastionSecurityGroup")],
                            depends_on = "AttachInternetGateway")

    user_data = UserData()
    user_data["system"]["fqdn"] = names.dns.consul
    user_data["system"]["type"] = "consul"
    user_data["consul"]["cluster"] = str(const.CONSUL_CLUSTER_SIZE)
    config.add_autoscale_group("Consul",
                               names.dns.consul,
                               aws.ami_lookup(bosslet_config, names.ami.consul),
                               keypair,
                               subnets = internal_subnets_asg,
                               security_groups = [Ref("InternalSecurityGroup")],
                               user_data = str(user_data),
                               min = const.CONSUL_CLUSTER_SIZE,
                               max = const.CONSUL_CLUSTER_SIZE,
                               notifications = Ref("DNSSNS"),
                               role = aws.instance_profile_arn_lookup(session, 'consul'),
                               support_update = False, # Update will restart the instances manually
                               depends_on = ["DNSLambda", "DNSSNS", "DNSLambdaExecute"])

    user_data = UserData()
    user_data["system"]["fqdn"] = names.dns.vault
    user_data["system"]["type"] = "vault"
    config.add_autoscale_group("Vault",
                               names.dns.vault,
                               aws.ami_lookup(bosslet_config, names.ami.vault),
                               keypair,
                               subnets = internal_subnets_asg,
                               security_groups = [Ref("InternalSecurityGroup")],
                               user_data = str(user_data),
                               min = const.VAULT_CLUSTER_SIZE,
                               max = const.VAULT_CLUSTER_SIZE,
                               notifications = Ref("DNSSNS"),
                               depends_on = ["Consul", "DNSLambda", "DNSSNS", "DNSLambdaExecute"])


    user_data = UserData()
    user_data["system"]["fqdn"] = names.dns.auth
    user_data["system"]["type"] = "auth"
    deps = ["AuthSecurityGroup",
            "AttachInternetGateway",
            "DNSLambda",
            "DNSSNS",
            "DNSLambdaExecute"]

    # Problem: If development scenario uses a local DB. If the auth server crashes
    #          and is auto restarted by the autoscale group then the new auth server
    #          will not have any of the previous configuration, because the old DB
    #          was lost. Using an RDS for development fixes this at the cost of having
    #          the core config taking longer to launch.
    USE_DB = bosslet_config.AUTH_RDS
    if USE_DB:
        deps.append("AuthDB")
        user_data["aws"]["db"] = "keycloak" # flag for init script for which config to use

    cert = aws.cert_arn_lookup(session, names.public_dns('auth'))
    create_asg_elb(config,
                   "Auth",
                   names.dns.auth,
                   aws.ami_lookup(bosslet_config, names.ami.auth),
                   keypair,
                   str(user_data),
                   const.AUTH_CLUSTER_SIZE,
                   internal_subnets_asg,
                   external_subnets_asg,
                   [("443", "8080", "HTTPS", cert)],
                   "HTTP:8080/index.html",
                   sgs = [Ref("AuthSecurityGroup")],
                   depends_on=deps)

    if USE_DB:
        config.add_rds_db("AuthDB",
                          names.dns.auth_db,
                          "3306",
                          "keycloak",
                          "keycloak",
                          "keycloak",
                          internal_subnets,
                          type_ = "db.t2.micro",
                          security_groups = [Ref("InternalSecurityGroup")])


    config.add_lambda("DNSLambda",
                      names.lambda_.dns,
                      aws.role_arn_lookup(session, 'UpdateRoute53'),
                      const.DNS_LAMBDA,
                      handler="index.handler",
                      timeout=10,
                      depends_on="DNSZone")

    config.add_lambda_permission("DNSLambdaExecute", Ref("DNSLambda"))

    config.add_sns_topic("DNSSNS",
                         names.sns.dns,
                         names.sns.dns,
                         [("lambda", Arn("DNSLambda"))])


    config.add_security_group("InternalSecurityGroup",
                              names.sg.internal,
                              [("-1", "-1", "-1", "10.0.0.0/8")])

    # Allow SSH access to bastion from anywhere
    incoming_subnet = bosslet_config.SSH_INBOUND
    config.add_security_group("BastionSecurityGroup",
                              names.sg.ssh,
                              [("tcp", "22", "22", incoming_subnet)])

    incoming_subnet = bosslet_config.HTTPS_INBOUND
    config.add_security_group("AuthSecurityGroup",
                              #names.sg.https, DP XXX: hack until we can get production updated correctly
                              names.sg.auth,
                              [("tcp", "443", "443", incoming_subnet)])

    # Create the internal route table to route traffic to the NAT Bastion
    all_internal_subnets = internal_subnets.copy()
    all_internal_subnets.append(Ref("InternalSubnet"))
    config.add_route_table("InternalRouteTable",
                           names.rt.internal,
                           subnets = all_internal_subnets)

    config.add_route_table_route("InternalNatRoute",
                                 Ref("InternalRouteTable"),
                                 nat = Ref("NAT"),
                                 depends_on = "NAT")

    # Create the internet gateway and internet router
    all_external_subnets = external_subnets.copy()
    all_external_subnets.append(Ref("ExternalSubnet"))
    config.add_route_table("InternetRouteTable",
                           names.rt.internet,
                           subnets = all_external_subnets)

    config.add_route_table_route("InternetRoute",
                                 Ref("InternetRouteTable"),
                                 gateway = Ref("InternetGateway"),
                                 depends_on = "AttachInternetGateway")

    config.add_internet_gateway("InternetGateway", names.gw.internet)
    config.add_endpoint("S3Endpoint", "s3", [Ref("InternalRouteTable")])
    config.add_nat("NAT", Ref("ExternalSubnet"), depends_on="AttachInternetGateway")

    return config

def generate(bosslet_config):
    """Create the configuration and save it to disk"""
    config = create_config(bosslet_config)
    config.generate()

def create(bosslet_config):
    """Create the configuration, launch it, and initialize Vault"""
    config = create_config(bosslet_config)

    success = config.create()
    if success:
        session = bosslet_config.session
        domain = bosslet_config.INTERNAL_DOMAIN
        vpc_id = aws.vpc_id_lookup(session, domain)
        aws.rt_name_default(session, vpc_id, "default." + domain)

        success = post_init(bosslet_config)

    return success

def post_init(bosslet_config):
    session = bosslet_config.session
    call = ExternalCalls(bosslet_config)
    names = AWSNames(bosslet_config)

    # Figure out the external domain name of the auth server(s), matching the SSL cert
    auth_domain = names.public_dns("auth")

    # OIDC Discovery URL
    auth_discovery_url = "https://{}/auth/realms/BOSS".format(auth_domain)

    # Configure external DNS
    auth_elb = aws.elb_public_lookup(session, names.dns.auth)
    hosted_zone = bosslet_config.EXTERNAL_DOMAIN
    aws.set_domain_to_dns_name(session, auth_domain, auth_elb, hosted_zone)

    # Generate initial user accounts
    username = "admin"
    password = utils.generate_password()
    realm_username = "bossadmin"
    realm_password = utils.generate_password()

    # Initialize Vault
    print("Waiting for Vault...")
    call.check_vault(const.TIMEOUT_VAULT)  # Expecting this to also check Consul

    with call.vault() as vault:
        print("Initializing Vault...")
        try:
            vault.initialize()
        except Exception as ex:
            print(ex)
            print("Could not initialize Vault")
            print("Call: {}".format(utils.get_command("post-init")))
            print("Before launching other stacks")
            return False

        #Check and see if these secrets already exist before we overwrite them with new ones.
        # Write data into Vault
        if not vault.read(const.VAULT_AUTH):
            print("Writing {}".format(const.VAULT_AUTH))
            vault.write(const.VAULT_AUTH, password = password, username = username, client_id = "admin-cli")

        if not vault.read(const.VAULT_REALM):
            print("Writing {}".format(const.VAULT_REALM))
            vault.write(const.VAULT_REALM, username = realm_username, password = realm_password, client_id = "endpoint")

        if not vault.read(const.VAULT_KEYCLOAK):
            print("Updating {}".format(const.VAULT_KEYCLOAK))
            vault.update(const.VAULT_KEYCLOAK, password = password, username = username, client_id = "admin-cli", realm = "master")

        if not vault.read(const.VAULT_ENDPOINT_AUTH):
            # DP TODO: Move this update call into the api config
            print("Updating {}".format(const.VAULT_ENDPOINT_AUTH))
            vault.update(const.VAULT_ENDPOINT_AUTH, url = auth_discovery_url, client_id = "endpoint")

        if not vault.read(const.VAULT_PROOFREAD_AUTH):
            # DP TODO: Move this update call into the proofreader config
            print("Updating {}".format(const.VAULT_PROOFREAD_AUTH))
            vault.update(const.VAULT_PROOFREAD_AUTH, url = auth_discovery_url, client_id = "endpoint")

    # Configure Keycloak
    print("Waiting for Keycloak to bootstrap")
    call.check_keycloak(const.TIMEOUT_KEYCLOAK)

    #######
    ## DP TODO: Need to find a check so that the master user is only added once to keycloak
    ##          Also need to guard the writes to vault with the admin password
    #######

    with call.ssh(names.dns.auth) as ssh:
        print("Creating initial Keycloak admin user")
        ssh("/srv/keycloak/bin/add-user.sh -r master -u {} -p {}".format(username, password))

        print("Restarting Keycloak")
        ssh("sudo service keycloak stop")
        time.sleep(2)
        ssh("sudo killall java") # the daemon command used by the keycloak service doesn't play well with standalone.sh
                                      # make sure the process is actually killed
        time.sleep(3)
        ssh("sudo service keycloak start")

    print("Waiting for Keycloak to restart")
    call.check_keycloak(const.TIMEOUT_KEYCLOAK)

    with call.tunnel(names.dns.auth, 8080) as port:
        URL = "http://localhost:{}".format(port) # TODO move out of tunnel and use public address

        with KeyCloakClient(URL, username, password) as kc:
            print("Opening realm file at '{}'".format(const.KEYCLOAK_REALM))
            with open(const.KEYCLOAK_REALM, "r") as fh:
                realm = json.load(fh)

            try:
                realm["users"][0]["username"] = realm_username
                realm["users"][0]["credentials"][0]["value"] = realm_password
            except:
                print("Could not set realm admin's username or password, not creating user")
                if "users" in realm:
                    del realm["users"]

            print("Uploading BOSS.realm configuration")
            kc.create_realm(realm)

    # Tell Scalyr to get CloudWatch metrics for these instances.
    instances = [ names.dns.vault ]
    scalyr.add_instances_to_scalyr(session, bosslet_config.REGION, instances)

    return True

def update(bosslet_config):
    # Checks to make sure they update can happen and the user wants to wait the required time
    if not bosslet_config.AUTH_RDS:
        print("Cannot update Auth server as it is not using an external database")
        print("Updating the Auth server would loose all Keycloak information")
        return None

    if int(const.CONSUL_CLUSTER_SIZE) < 3: # Only tested updating with minimum 3 instances
        print("Cannot update Consul server as it is not running in a cluster configuration")
        print("Updating the Consul server would loose all Vault data")
        return None

    consul_update_timeout = 5 # minutes
    consul_size = int(const.CONSUL_CLUSTER_SIZE)
    min_time = consul_update_timeout * consul_size
    max_time = min_time + 5 # add some time to allow the CF update to happen

    print("Update command will take {} - {} minutes to finish".format(min_time, max_time))
    print("Stack will be available during that time")
    resp = input("Update? [N/y] ")
    if len(resp) == 0 or resp[0] not in ('y', 'Y'):
        print("Canceled")
        return None

    config = create_config(bosslet_config)
    success = config.update()

    if success:
        session = bosslet_config.session
        call = ExternalCalls(bosslet_config)
        names = AWSNames(bosslet_config)

        # Unseal Vault first, so the rest of the system can continue working
        # TODO: Figure out what to do when the vault check fails, as consul
        #       is not restarted
        print("Waiting for Vault...")
        if not call.check_vault(90, exception=False):
            print("Could not contact Vault, check networking and run the following command")
            print("bin/bastion.py vault.bosslet vault-unseal")
            return False

        with call.vault() as vault:
            vault.unseal()

        print("Stack should be ready for use")
        print("Starting to cycle consul cluster instances")

        # DP NOTE: Cycling the instances is done manually (outside of CF)
        #          so that Vault can be unsealed first, else the whole stacks
        #          would not be usable until all consul instance were restarted
        with ThreadPoolExecutor(max_workers=3) as tpe:
            # Need time for the ASG to detect the terminated instance,
            # launch the new instance, and have the instance cluster
            tpe.submit(aws.asg_restart,
                       session,
                       names.dns.consul,
                       consul_update_timeout * 60)

    return success

def delete(bosslet_config):
    # NOTE: CloudWatch logs for the DNS Lambda are not deleted
<<<<<<< HEAD
    session = bosslet_config.session
    domain = bosslet_config.INTERNAL_DOMAIN
    names = AWSNames(bosslet_config)

    aws.route53_delete_records(session, domain, names.dns.auth)
    aws.route53_delete_records(session, domain, names.dns.consul)
    aws.route53_delete_records(session, domain, names.dns.vault)

    aws.sns_unsubscribe_all(bosslet_config, names.sns.dns)

    config = CloudFormationConfiguration('core', bosslet_config)
    success = config.delete()

    return success
=======
    if utils.get_user_confirm("All data will be lost. Are you sure you want to proceed?"):
        names = AWSNames(domain)
        aws.route53_delete_records(session, domain, names.auth)
        aws.route53_delete_records(session, domain, names.consul)
        aws.route53_delete_records(session, domain, names.vault)
        aws.sns_unsubscribe_all(session, names.dns)
        CloudFormationConfiguration('core', domain).delete(session)
>>>>>>> f40b1b58
<|MERGE_RESOLUTION|>--- conflicted
+++ resolved
@@ -435,7 +435,9 @@
 
 def delete(bosslet_config):
     # NOTE: CloudWatch logs for the DNS Lambda are not deleted
-<<<<<<< HEAD
+    if not utils.get_user_confirm("All data will be lost. Are you sure you want to proceed?"):
+        return None
+
     session = bosslet_config.session
     domain = bosslet_config.INTERNAL_DOMAIN
     names = AWSNames(bosslet_config)
@@ -449,13 +451,4 @@
     config = CloudFormationConfiguration('core', bosslet_config)
     success = config.delete()
 
-    return success
-=======
-    if utils.get_user_confirm("All data will be lost. Are you sure you want to proceed?"):
-        names = AWSNames(domain)
-        aws.route53_delete_records(session, domain, names.auth)
-        aws.route53_delete_records(session, domain, names.consul)
-        aws.route53_delete_records(session, domain, names.vault)
-        aws.sns_unsubscribe_all(session, names.dns)
-        CloudFormationConfiguration('core', domain).delete(session)
->>>>>>> f40b1b58
+    return success