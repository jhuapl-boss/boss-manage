--- conflicted
+++ resolved
@@ -101,7 +101,6 @@
                             security_groups = [Ref("InternalSecurityGroup"), Ref("BastionSecurityGroup")],
                             depends_on = "AttachInternetGateway")
 
-<<<<<<< HEAD
     vault_role = aws.role_arn_lookup(session, 'apl-vault')
     vault_actions = ['kms:Encrypt', 'kms:Decrypt', 'kms:DescribeKey']
     config.add_kms_key("VaultKey", names.vault, vault_role, vault_actions)
@@ -112,26 +111,6 @@
                             key_schema = [('Path', 'HASH'),
                                           ('Key', 'RANGE')],
                             throughput = (5, 5))
-=======
-    user_data = UserData()
-    user_data["system"]["fqdn"] = names.consul
-    user_data["system"]["type"] = "consul"
-    user_data["consul"]["cluster"] = str(get_scenario(const.CONSUL_CLUSTER_SIZE))
-    config.add_autoscale_group("Consul",
-                               names.consul,
-                               aws.ami_lookup(session, "consul.boss"),
-                               keypair,
-                               subnets = internal_subnets_lambda,
-                               type_ = const.CONSUL_TYPE,
-                               security_groups = [Ref("InternalSecurityGroup")],
-                               user_data = str(user_data),
-                               min = const.CONSUL_CLUSTER_SIZE,
-                               max = const.CONSUL_CLUSTER_SIZE,
-                               notifications = Ref("DNSSNS"),
-                               role = aws.instance_profile_arn_lookup(session, 'consul'),
-                               support_update = False, # Update will restart the instances manually
-                               depends_on = ["DNSLambda", "DNSSNS", "DNSLambdaExecute"])
->>>>>>> db19822e
 
     user_data = UserData()
     user_data["system"]["fqdn"] = names.vault
