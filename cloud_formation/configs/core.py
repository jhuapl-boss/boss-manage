--- conflicted
+++ resolved
@@ -87,14 +87,8 @@
                             keypair,
                             subnet = Ref("ExternalSubnet"),
                             public_ip = True,
-<<<<<<< HEAD
-                            iface_check = False,
                             user_data = const.BASTION_USER_DATA,
                             security_groups = [Ref("InternalSecurityGroup"), Ref("BastionSecurityGroup")],
-=======
-                            user_data = user_data,
-                            security_groups = ["InternalSecurityGroup", "BastionSecurityGroup"],
->>>>>>> 4f08d456
                             depends_on = "AttachInternetGateway")
 
     user_data = UserData()
@@ -215,15 +209,9 @@
                            subnets = all_internal_subnets)
 
     config.add_route_table_route("InternalNatRoute",
-<<<<<<< HEAD
                                  Ref("InternalRouteTable"),
-                                 instance = Ref("Bastion"),
-                                 depends_on = "Bastion")
-=======
-                                 "InternalRouteTable",
-                                 nat = "NAT",
+                                 nat = Ref("NAT"),
                                  depends_on = "NAT")
->>>>>>> 4f08d456
 
     # Create the internet gateway and internet router
     all_external_subnets = external_subnets.copy()
@@ -237,15 +225,9 @@
                                  gateway = Ref("InternetGateway"),
                                  depends_on = "AttachInternetGateway")
 
-<<<<<<< HEAD
     config.add_internet_gateway("InternetGateway", names.internet)
-=======
-    config.add_internet_gateway("InternetGateway")
-    config.add_endpoint("S3Endpoint", "s3", [{"Ref": "InternalRouteTable"}])
-    config.add_nat("NAT",
-                   {"Ref":"ExternalSubnet"},
-                   depends_on="AttachInternetGateway")
->>>>>>> 4f08d456
+    config.add_endpoint("S3Endpoint", "s3", [Ref("InternalRouteTable")])
+    config.add_nat("NAT", Ref("ExternalSubnet"), depends_on="AttachInternetGateway")
 
     return config
 
@@ -260,13 +242,8 @@
 
     success = config.create(session)
     if success:
-<<<<<<< HEAD
-        vpc_id = aws.vpc_id_lookup(session, domain)
-        aws.rt_name_default(session, vpc_id, "internal." + domain)
-=======
         vpc_id = lib.vpc_id_lookup(session, domain)
-        lib.rt_name_default(session, vpc_id, "default." + domain)
->>>>>>> 4f08d456
+        aws.rt_name_default(session, vpc_id, "default." + domain)
 
         post_init(session, domain)
 
