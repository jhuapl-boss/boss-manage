--- conflicted
+++ resolved
@@ -88,29 +88,17 @@
     user_data["aws"]["index-deadletter-queue"] = str(Ref(names.index_deadletter_queue))
     user_data["aws"]["index-cuboids-keys-queue"] = str(Ref(names.index_cuboids_keys_queue))
 
-<<<<<<< HEAD
     user_data["auth"]["OIDC_VERIFY_SSL"] = str(bosslet_config.get('VERIFY_SSL', True))
     user_data["lambda"]["flush_function"] = names.lambda_.multi_lambda
     user_data["lambda"]["page_in_function"] = names.lambda_.multi_lambda
     user_data["lambda"]["ingest_function"] = names.lambda_.multi_lambda
+    user_data["lambda"]["downsample_volume"] = names.lambda_.downsample_volume
 
     user_data['sfn']['populate_upload_queue'] = names.sfn.ingest_queue_populate
     user_data['sfn']['upload_sfn'] = names.sfn.ingest_queue_upload
     user_data['sfn']['downsample_sfn'] = names.sfn.resolution_hierarchy
-    user_data['sfn']['downsample_volume_sfn'] = names.sfn.downsample_volume
-=======
-    user_data["auth"]["OIDC_VERIFY_SSL"] = 'True'
-    user_data["lambda"]["flush_function"] = names.multi_lambda
-    user_data["lambda"]["page_in_function"] = names.multi_lambda
-    user_data["lambda"]["ingest_function"] = names.multi_lambda
-    user_data["lambda"]["downsample_volume"] = names.downsample_volume_lambda
-
-    user_data['sfn']['populate_upload_queue'] = names.ingest_queue_populate
-    user_data['sfn']['upload_sfn'] = names.ingest_queue_upload
-    user_data['sfn']['downsample_sfn'] = names.resolution_hierarchy
-    user_data['sfn']['index_id_writer_sfn'] = names.index_id_writer_sfn
-    user_data['sfn']['index_cuboid_supervisor_sfn'] = names.index_cuboid_supervisor_sfn
->>>>>>> f40b1b58
+    user_data['sfn']['index_id_writer_sfn'] = names.sfn.index_id_writer
+    user_data['sfn']['index_cuboid_supervisor_sfn'] = names.sfn.index_cuboid_supervisor
 
     # Prepare user data for parsing by CloudFormation.
     parsed_user_data = { "Fn::Join" : ["", user_data.format_for_cloudformation()]}
@@ -129,23 +117,15 @@
 
 
     # Create SQS queues and apply access control policies.
-<<<<<<< HEAD
-    #config.add_sqs_queue("DeadLetterQueue", names.sqs.deadletter, 30, 20160) DP XXX
-    config.add_sqs_queue(names.sqs.deadletter, names.sqs.deadletter, 30, 20160)
-=======
-
     # Deadletter queue for indexing operations.  This one is populated
     # manually by states in the indexing step functions.
-    config.add_sqs_queue(
-        names.index_deadletter_queue, names.index_deadletter_queue, 30, 20160)
+    config.add_sqs_queue(names.sqs.index_deadletter, names.sqs.index_deadletter, 30, 20160)
 
     # Queue that holds S3 object keys of cuboids to be indexed.
-    config.add_sqs_queue(
-        names.index_cuboids_keys_queue, names.index_cuboids_keys_queue, 120, 20160)
+    config.add_sqs_queue(names.sqs.index_cuboids_keys, names.sqs.index_cuboids_keys, 120, 20160)
 
     #config.add_sqs_queue("DeadLetterQueue", names.deadletter_queue, 30, 20160) DP XXX
     config.add_sqs_queue(names.deadletter_queue, names.deadletter_queue, 30, 20160)
->>>>>>> f40b1b58
 
     max_receives = 3
     #config.add_sqs_queue("S3FlushQueue", DP XXX
@@ -381,25 +361,19 @@
 
     return success
 
-<<<<<<< HEAD
 def delete(bosslet_config):
     session = bosslet_config.session
     domain = bosslet_config.INTERNAL_DOMAIN
     names = AWSNames(bosslet_config)
 
+    if not utils.get_user_confirm("All data will be lost. Are you sure you want to proceed?"):
+        return None
+
     aws.route53_delete_records(session, domain, names.dns.endpoint)
-    aws.sqs_delete_all(session, domain)
+    # Other configs may define SQS queues and we shouldn't delete them
+    aws.sqs_delete_all(session, domain) # !!! TODO FIX this so it doesn't bork the stack
     aws.policy_delete_all(session, domain, '/ingest/')
 
     config = CloudFormationConfiguration('api', bosslet_config)
     resp = config.delete()
-    return resp
-=======
-def delete(session, domain):
-    if utils.get_user_confirm("All data will be lost. Are you sure you want to proceed?"):
-        names = AWSNames(domain)
-        aws.route53_delete_records(session, domain, names.endpoint)
-        aws.sqs_delete_all(session, domain)
-        aws.policy_delete_all(session, domain, '/ingest/')
-        CloudFormationConfiguration('api', domain).delete(session)
->>>>>>> f40b1b58
+    return resp