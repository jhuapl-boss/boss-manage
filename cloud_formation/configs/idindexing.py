--- conflicted
+++ resolved
@@ -181,66 +181,45 @@
         'index_fanout_id_writers.hsd', 'StatesExecutionRole-us-east-1 ')
 
 
-<<<<<<< HEAD
-def post_update(session, domain):
+def post_update(bosslet_config):
     """Create step functions."""
-    names = AWSNames(domain)
-
-    sfn.update(
-        session, names.index_supervisor_sfn, domain, 
+    names = bosslet_config.names
+
+    sfn.update(
+        bosslet_config, names.index_supervisor.sfn,
         'index_supervisor.hsd')
     sfn.update(
-        session, names.index_cuboid_supervisor_sfn, domain, 
+        bosslet_config, names.index_cuboid_supervisor.sfn,
         'index_cuboid_supervisor.hsd')
     sfn.update(
-        session, names.index_id_writer_sfn, domain, 
+        bosslet_config, names.index_id_writer.sfn,
         'index_id_writer.hsd')
     sfn.update(
-        session, names.index_find_cuboids_sfn, domain, 
+        bosslet_config, names.index_find_cuboids.sfn,
         'index_find_cuboids.hsd')
     sfn.update(
-        session, names.index_enqueue_cuboids_sfn, domain, 
+        bosslet_config, names.index_enqueue_cuboids.sfn,
         'index_enqueue_cuboids.hsd')
     sfn.update(
-        session, names.index_fanout_enqueue_cuboids_sfn, domain, 
+        bosslet_config, names.index_fanout_enqueue_cuboids.sfn,
         'index_fanout_enqueue_cuboids.hsd')
     sfn.update(
-        session, names.index_dequeue_cuboids_sfn, domain, 
+        bosslet_config, names.index_dequeue_cuboids.sfn,
         'index_dequeue_cuboids.hsd')
     sfn.update(
-        session, names.index_fanout_id_writers_sfn, domain, 
+        bosslet_config, names.index_fanout_id_writers.sfn,
         'index_fanout_id_writers.hsd')
 
 
-def update(session, domain):
-    resp = input('Rebuild multilambda: [Y/n]:')
-    if len(resp) == 0 or (len(resp) > 0 and resp[0] in ('Y', 'y')):
-        pre_init(session, domain)
-        bucket = aws.get_lambda_s3_bucket(session)
-        update_lambda_code(session, domain, bucket)
-=======
 def update(bosslet_config):
     if console.confirm("Rebuild multilambda", default = True):
         pre_init(bosslet_config)
         update_lambda_code(bosslet_config)
->>>>>>> 708b32b1
 
     config = create_config(bosslet_config)
     config.update()
 
-    if console.confirm("Replace step functions", default = True):
-        delete_sfns(bosslet_config)
-
-<<<<<<< HEAD
     post_update(session, domain)
-=======
-        # Need to delay so AWS actually removes the step functions before trying to create them
-        delay = 60
-        print("Step Functions deleted, waiting for {} seconds".format(delay))
-        time.sleep(delay)
->>>>>>> 708b32b1
-
-        post_init(bosslet_config)
 
 
 def delete(bosslet_config):
