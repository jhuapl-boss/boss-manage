--- conflicted
+++ resolved
@@ -37,16 +37,8 @@
 # Number of days until objects expire in the tile bucket.
 EXPIRE_IN_DAYS = 21
 
-<<<<<<< HEAD
-# Number of days to wait before deleting an object marked for deletion.
-MARKED_FOR_DELETION_DAYS = 1
-
-# Ids used for bucket lambda triggers.
-TILE_BUCKET_TRIGGER = 'tileBucketInvokeTileUploadedLambda'
-=======
 # Ids used for bucket lambda triggers.
 TILE_BUCKET_TRIGGER = 'tileBucketInvokeMultiLambda'
->>>>>>> 5e30b831
 INGEST_BUCKET_TRIGGER = 'ingestBucketInvokeCuboidImportLambda'
 
 CUBOID_IMPORT_ROLE = 'CuboidImportLambdaRole'
@@ -60,14 +52,11 @@
 
     This policy is also now used for the ingest bucket to ensure removal of
     cuboids uploaded during volumetric ingest.
-<<<<<<< HEAD
 
     This policy now contains a new rule to expire an object 1 day after it's
     marked with a delete tag.  Objects are now marked for deletion (instead
     of immediate deletion) by lambdas triggered by bucket uploads to maintain
     idempotentness.
-=======
->>>>>>> 5e30b831
     """
     return {
         'Rules': [
@@ -98,14 +87,11 @@
 
     This policy is also now used for the ingest bucket to ensure removal of
     cuboids uploaded during volumetric ingest.
-<<<<<<< HEAD
 
     This policy now contains a new rule to expire an object 1 day after it's
     marked with a delete tag.  Objects are now marked for deletion (instead
     of immediate deletion) by lambdas triggered by bucket uploads to maintain
     idempotentness.
-=======
->>>>>>> 5e30b831
     """
     return {
         'Rules': [
@@ -244,14 +230,6 @@
     creating_ingest_bucket = False
     ingest_bucket_name = names.ingest_bucket
     if not aws.s3_bucket_exists(session, ingest_bucket_name):
-<<<<<<< HEAD
-        config.add_s3_bucket("ingestBucket", ingest_bucket_name)
-    # Uncomment when merging volumetric ingest back in.
-    #config.add_s3_bucket_policy(
-    #    "ingestBucketPolicy", ingest_bucket_name,
-    #    ['s3:GetObject', 's3:PutObject', 's3:PutObjectTagging'],
-    #    { 'AWS': cuboid_import_role})
-=======
         creating_ingest_bucket = True
         ing_bucket_life_cycle_cfg = get_cf_bucket_life_cycle_rules()
         config.add_s3_bucket("ingestBucket", ingest_bucket_name,
@@ -261,7 +239,6 @@
         "ingestBucketPolicy", ingest_bucket_name,
         ['s3:GetObject', 's3:PutObject', 's3:DeleteObject'],
         { 'AWS': cuboid_import_role})
->>>>>>> 5e30b831
 
     config.add_ec2_instance("CacheManager",
                                 names.cache_manager,
@@ -483,39 +460,16 @@
     print("post_init")
 
     names = AWSNames(domain)
-<<<<<<< HEAD
-
+
+
+    print('adding ingest bucket trigger of import-cuboid lambda')
+    add_bucket_trigger(session, names.cuboid_import_lambda, names.ingest_bucket, INGEST_BUCKET_TRIGGER)
+
+    print('checking for tile bucket expiration policy')
+    check_bucket_life_cycle_policy(session, names.tile_bucket)
+    
     print('adding tile bucket trigger of tile_uploaded_lambda')
     add_bucket_trigger(session, names.tile_uploaded_lambda, names.tile_bucket, TILE_BUCKET_TRIGGER)
-
-    #print('adding ingest bucket trigger of import-cuboid lambda')
-    #add_bucket_trigger(session, names.cuboid_import_lambda, names.ingest_bucket, INGEST_BUCKET_TRIGGER)
-
-    print('setting tile bucket expiration policy')
-    set_bucket_life_cycle_policy(session, names.tile_bucket)
-
-    print('setting ingest bucket expiration policy')
-    set_bucket_life_cycle_policy(session, names.ingest_bucket)
-
-
-def set_bucket_life_cycle_policy(session, bucket_name):
-    """
-    Set the expiration policy for the given bucket.
-
-    Args:
-        bucket_name (str): Name of S3 bucket.
-    """
-    s3 = session.client('s3')
-=======
-
-    print('adding tile bucket trigger of multi-lambda')
-    add_bucket_trigger(session, names.multi_lambda, names.tile_bucket, TILE_BUCKET_TRIGGER)
-
-    print('adding ingest bucket trigger of import-cuboid lambda')
-    add_bucket_trigger(session, names.cuboid_import_lambda, names.ingest_bucket, INGEST_BUCKET_TRIGGER)
-
-    print('checking for tile bucket expiration policy')
-    check_bucket_life_cycle_policy(session, names.tile_bucket)
 
     print('checking for ingest bucket expiration policy')
     check_bucket_life_cycle_policy(session, names.ingest_bucket)
@@ -548,18 +502,13 @@
             raise
 
     print('setting policy')
->>>>>>> 5e30b831
     s3.put_bucket_lifecycle_configuration(
         Bucket=bucket_name,
         LifecycleConfiguration=get_boto_bucket_life_cycle_rules())
 
 
 def add_bucket_trigger(session, lambda_name, bucket_name, trigger_id):
-<<<<<<< HEAD
-    """Trigger MultiLambda when file uploaded to tile bucket.
-=======
     """Trigger lambda when file uploaded to tile bucket.
->>>>>>> 5e30b831
 
     This is done in post-init() because the bucket isn't always
     created during CloudFormation (it may already exist).
@@ -571,11 +520,7 @@
         session (Boto3.Session)
         lambda_name (str): Name of lambda to trigger.
         bucket_name (str): Bucket that triggers lambda.
-<<<<<<< HEAD
-        triger_id (str): Name to use for triger to preserve idempotentness.
-=======
         trigger_id (str): Name to use for trigger to preserve idempotentness.
->>>>>>> 5e30b831
     """
     lam = session.client('lambda')
     resp = lam.get_function_configuration(FunctionName=lambda_name)
