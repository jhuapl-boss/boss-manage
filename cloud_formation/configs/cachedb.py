--- conflicted
+++ resolved
@@ -115,39 +115,32 @@
         ]
     }
 
-<<<<<<< HEAD
-def create_config(bosslet_config, user_data=None):
-=======
-def get_s3_index_arn(session, domain):
+def get_s3_index_arn(bosslet_config):
     """
     Get arn of the DynamoDB s3 index.
 
     Args:
-        session (boto3.Session): amazon session object
-        domain (str): domain of the stack being created
+        bosslet_config (BossConfiguration): target bosslet
 
     Returns:
         (str):
     """
-    names = AWSNames(domain)
-    dynamo = session.client('dynamodb')
+    names = bosslet_config.names
+    dynamo = bosslet_config.session.client('dynamodb')
     resp = dynamo.describe_table(TableName=names.s3_index)
     return resp['Table']['TableArn']
 
-def create_config(session, domain, keypair=None, user_data=None):
+def create_config(bosslet_config, user_data=None):
     """
     Create the CloudFormationConfiguration object.
     Args:
-        session: amazon session object
-        domain: domain of the stack being created
-        keypair: keypair used to by instances being created
+        bosslet_config (BossConfiguration): target bosslet
         user_data (UserData): information used by the endpoint instance and vault.  Data will be run through the CloudFormation Fn::Join template intrinsic function so other template intrinsic functions used in the user_data will be parsed and executed.
 
     Returns: the config for the Cloud Formation stack
 
     """
 
->>>>>>> b18872eb
     # Prepare user data for parsing by CloudFormation.
     if user_data is not None:
         parsed_user_data = { "Fn::Join" : ["", user_data.format_for_cloudformation()]}
@@ -193,11 +186,7 @@
     config.add_arg(Arg.String("LambdaCacheExecutionRole", role,
                               "IAM role for " + names.multi_lambda.lambda_))
 
-<<<<<<< HEAD
-    index_bucket_name = names.cuboid_bucket.s3
-    if not aws.s3_bucket_exists(session, index_bucket_name):
-        config.add_s3_bucket("cuboidBucket", index_bucket_name)
-=======
+    domain = bosslet_config.INTERNAL_DOMAIN # TODO: refactor out
     cuboid_import_role = aws.role_arn_lookup(session, CUBOID_IMPORT_ROLE)
     config.add_arg(Arg.String(CUBOID_IMPORT_ROLE, cuboid_import_role,
                               "IAM role for cuboidImport." + domain))
@@ -207,15 +196,16 @@
     # Allow updating S3 index table with cuboid's object key during
     # volumetric ingest.
     # Example of s3_index_arn form: arn:aws:dynamodb:us-east-1:12345678:table/s3index.*.boss
+    # TODO: either create the role in the config or move this into roles.json
     config.add_iam_policy_to_role(
         'S3IndexPutItem{}'.format(domain).replace('.', ''),
         get_s3_index_arn(session, domain).replace(domain,'*.') + domain.split('.')[1],
         [CUBOID_IMPORT_ROLE], ['dynamodb:PutItem'])
 
-    cuboid_bucket_name = names.cuboid_bucket
+    cuboid_bucket_name = names.cuboid_bucket.s3
     if not aws.s3_bucket_exists(session, cuboid_bucket_name):
         config.add_s3_bucket("cuboidBucket", cuboid_bucket_name)
->>>>>>> b18872eb
+
     config.add_s3_bucket_policy(
         "cuboidBucketPolicy", cuboid_bucket_name,
         ['s3:GetObject', 's3:PutObject'],
@@ -232,12 +222,7 @@
         ['s3:GetObject', 's3:PutObject'],
         { 'AWS': role})
 
-<<<<<<< HEAD
-    creating_tile_bucket = False
     tile_bucket_name = names.tile_bucket.s3
-=======
-    tile_bucket_name = names.tile_bucket
->>>>>>> b18872eb
     if not aws.s3_bucket_exists(session, tile_bucket_name):
         life_cycle_cfg = get_cf_bucket_life_cycle_rules()
         config.add_s3_bucket(
@@ -248,13 +233,9 @@
         ['s3:GetObject', 's3:PutObject'],
         { 'AWS': role})
 
-<<<<<<< HEAD
-    ingest_bucket_name = names.ingest_bucket.s3
-=======
     # The ingest bucket is a staging area for cuboids uploaded during volumetric ingest.
     creating_ingest_bucket = False
-    ingest_bucket_name = names.ingest_bucket
->>>>>>> b18872eb
+    ingest_bucket_name = names.ingest_bucket.s3
     if not aws.s3_bucket_exists(session, ingest_bucket_name):
         creating_ingest_bucket = True
         ing_bucket_life_cycle_cfg = get_cf_bucket_life_cycle_rules()
@@ -278,27 +259,18 @@
                             role="cachemanager")
 
     config.add_sqs_queue(
-<<<<<<< HEAD
         names.ingest_cleanup_dlq.sqs, names.ingest_cleanup_dlq.sqs, 30, 20160)
-=======
-        names.ingest_cleanup_dlq, names.ingest_cleanup_dlq, 30, 20160)
     config.add_sqs_queue(
-        names.cuboid_import_dlq, names.cuboid_import_dlq, 30, 20160)
+        names.cuboid_import_dlq.sqs, names.cuboid_import_dlq.sqs, 30, 20160)
 
     config.add_sqs_policy('cuboidImportDlqPolicy', 'cuboidImportDlqPolicy',
-        [Ref(names.cuboid_import_dlq)], cuboid_import_role)
->>>>>>> b18872eb
+        [Ref(names.cuboid_import_dlq.sqs)], cuboid_import_role)
 
     config.add_lambda("MultiLambda",
                       names.multi_lambda.lambda_,
                       Ref("LambdaCacheExecutionRole"),
-<<<<<<< HEAD
-                      s3=(bosslet_config.LAMBDA_BUCKET,
-                          names.multi_lambda.zip,
-=======
-                      s3=(lambda_bucket,
-                          "multilambda.{}.zip".format(domain),
->>>>>>> b18872eb
+                      s3=(bosslet_config.LAMBDA_BUCKET,
+                          names.multi_lambda.zip,
                           "lambda_loader.handler"),
                       timeout=120,
                       memory=1536,
@@ -326,13 +298,8 @@
     config.add_lambda("DeleteTileObjsLambda",
                       names.delete_tile_objs.lambda_,
                       Ref("LambdaCacheExecutionRole"),
-<<<<<<< HEAD
-                      s3=(bosslet_config.LAMBDA_BUCKET,
-                          names.multi_lambda.zip,
-=======
-                      s3=(lambda_bucket,
-                          "multilambda.{}.zip".format(domain),
->>>>>>> b18872eb
+                      s3=(bosslet_config.LAMBDA_BUCKET,
+                          names.multi_lambda.zip,
                           "delete_tile_objs_lambda.handler"),
                       timeout=90,
                       memory=128,
@@ -341,50 +308,28 @@
     config.add_lambda("DeleteTileEntryLambda",
                       names.delete_tile_index_entry.lambda_,
                       Ref("LambdaCacheExecutionRole"),
-<<<<<<< HEAD
-                      s3=(bosslet_config.LAMBDA_BUCKET,
-                          names.multi_lambda.zip,
-=======
-                      s3=(lambda_bucket,
-                          "multilambda.{}.zip".format(domain),
->>>>>>> b18872eb
+                      s3=(bosslet_config.LAMBDA_BUCKET,
+                          names.multi_lambda.zip,
                           "delete_tile_index_entry_lambda.handler"),
                       timeout=90,
                       memory=128,
                       runtime='python3.6',
-<<<<<<< HEAD
                       dlq=Arn(names.ingest_cleanup_dlq.sqs))
-
-    if creating_tile_bucket:
-        config.add_lambda_permission('tileBucketInvokeTileUploadLambda',
-                                     names.tile_uploaded.lambda_,
-                                     principal='s3.amazonaws.com',
-                                     source={ 'Fn::Join': [':', ['arn', 'aws', 's3', '', '', tile_bucket_name]]},
-                                     depends_on=['tileBucket', 'TileUploadedLambda'])
-    else:
-        config.add_lambda_permission('tileBucketInvokeMultiLambda',
-                                     names.tile_uploaded.lambda_,
-                                     principal='s3.amazonaws.com',
-                                     source={ 'Fn::Join': [':', ['arn', 'aws', 's3', '', '', tile_bucket_name]]},
-                                     depends_on='TileUploadedLambda')
-
-=======
-                      dlq=Arn(names.ingest_cleanup_dlq))
     config.add_lambda("CuboidImportLambda",
-                      names.cuboid_import_lambda,
+                      names.cuboid_import_lambda.lambda_,
                       Ref(CUBOID_IMPORT_ROLE),
-                      s3=(lambda_bucket,
-                          "multilambda.{}.zip".format(domain),
+                      s3=(bosslet_config.LAMBDA_BUCKET,
+                          names.multi_lambda.zip,
                           "cuboid_import_lambda.handler"),
                       timeout=90,
                       memory=128,
                       runtime='python3.6',
                       dlq=Arn(names.cuboid_import_dlq))
     config.add_lambda("VolumetricIngestLambda",
-                      names.volumetric_ingest_queue_upload_lambda,
+                      names.volumetric_ingest_queue_upload_lambda.lambda_,
                       Ref("LambdaCacheExecutionRole"),
-                      s3=(lambda_bucket,
-                          "multilambda.{}.zip".format(domain),
+                      s3=(bosslet_config.LAMBDA_BUCKET,
+                          names.multi_lambda.zip,
                           "ingest_queue_upload_volumetric_lambda.handler"),
                       timeout=120,
                       memory=1024,
@@ -392,7 +337,7 @@
 
     if creating_ingest_bucket:
         config.add_lambda_permission(
-            'ingestBucketInvokeCuboidImportLambda', names.cuboid_import_lambda,
+            'ingestBucketInvokeCuboidImportLambda', names.cuboid_import_lambda.lambda_,
             principal='s3.amazonaws.com', source={
                 'Fn::Join': [':', ['arn', 'aws', 's3', '', '', ingest_bucket_name]]}, #DP TODO: move into constants
             depends_on=['ingestBucket', 'CuboidImportLambda']
@@ -404,12 +349,12 @@
         # Doing a CloudFormation delete followed by a create did not have a
         # problem.
         config.add_lambda_permission(
-            'ingestBucketInvokeCuboidImportLambda', names.cuboid_import_lambda,
+            'ingestBucketInvokeCuboidImportLambda', names.cuboid_import_lambda.lambda_,
             principal='s3.amazonaws.com', source={
                 'Fn::Join': [':', ['arn', 'aws', 's3', '', '', ingest_bucket_name]]},
             depends_on='CuboidImportLambda'
         )
->>>>>>> b18872eb
+
     # Add topic to indicating that the object store has been write locked.
     # Now using "production mailing list" instead of separate write lock topic.
     #config.add_sns_topic('WriteLock',
@@ -425,16 +370,9 @@
     config = create_config(bosslet_config)
     config.generate()
 
-<<<<<<< HEAD
-def create(bosslet_config):
-    """Create the configuration, and launch it"""
+def build_user_data(bosslet_config):
     names = bosslet_config.names
     session = bosslet_config.session
-=======
-
-def build_user_data(session, domain):
-    names = AWSNames(domain)
->>>>>>> b18872eb
 
     user_data = UserData()
     user_data["system"]["fqdn"] = names.cache_manager.dns
@@ -464,18 +402,13 @@
     user_data["lambda"]["flush_function"] = names.multi_lambda.lambda_
     user_data["lambda"]["page_in_function"] = names.multi_lambda.lambda_
 
-<<<<<<< HEAD
-    pre_init(bosslet_config)
-=======
     return user_data
 
 
-def create(session, domain):
+def create(bosslet_config):
     """Create the configuration, and launch it"""
 
-    keypair = aws.keypair_lookup(session)
-    user_data = build_user_data(session, domain)
->>>>>>> b18872eb
+    user_data = build_user_data(bosslet_config)
 
     config = create_config(bosslet_config, user_data)
     config.create()
@@ -488,62 +421,36 @@
     """
     load_lambdas_on_s3(bosslet_config)
 
-<<<<<<< HEAD
 def update(bosslet_config):
-    user_data = None
-    raise Exception("user_data not defined, update disabled")
+    user_data = build_user_data(bosslet_config)
 
     config = create_config(bosslet_config, user_data)
-    success = config.update()
-=======
-def update(session, domain):
-    keypair = aws.keypair_lookup(session)
-    user_data = build_user_data(session, domain)
-
-    config = create_config(session, domain, keypair, user_data)
-    success = config.update(session)
->>>>>>> b18872eb
+    config.update(session)
 
     if utils.get_user_confirm("Rebuild multilambda", default = True):
         pre_init(bosslet_config)
         update_lambda_code(bosslet_config)
 
-    post_init(session, domain)
+    post_init(bosslet_config)
 
 def post_init(bosslet_config):
     print("post_init")
 
-<<<<<<< HEAD
-    print('adding tile bucket trigger of tile_uploaded_lambda')
+    print('adding ingest bucket trigger of import-cuboid lambda')
     add_bucket_trigger(bosslet_config.session,
-                       bosslet_config.names.tile_uploaded.lambda_,
-                       bosslet_config.names.tile_bucket.s3,
-                       TILE_BUCKET_TRIGGER)
+                       bosslet_config.names.cuboid_import_lambda.lambda_,
+                       bosslet_config.names.ingest_bucket.s3,
+                       INGEST_BUCKET_TRIGGER)
 
     print('setting tile bucket expiration policy')
-    set_bucket_life_cycle_policy(bosslet_config.session,
-                                 bosslet_config.names.tile_bucket.s3)
+    check_bucket_life_cycle_policy(bosslet_config.session,
+                                   bosslet_config.names.tile_bucket.s3)
 
     print('setting ingest bucket expiration policy')
-    set_bucket_life_cycle_policy(bosslet_config.session,
-                                 bosslet_config.names.ingest_bucket.s3)
-
-def set_bucket_life_cycle_policy(session, bucket_name):
-=======
-    names = AWSNames(domain)
-
-    print('adding ingest bucket trigger of import-cuboid lambda')
-    add_bucket_trigger(session, names.cuboid_import_lambda, names.ingest_bucket, INGEST_BUCKET_TRIGGER)
-
-    print('checking for tile bucket expiration policy')
-    check_bucket_life_cycle_policy(session, names.tile_bucket)
-    
-    print('checking for ingest bucket expiration policy')
-    check_bucket_life_cycle_policy(session, names.ingest_bucket)
-
+    check_bucket_life_cycle_policy(bosslet_config.session,
+                                   bosslet_config.names.ingest_bucket.s3)
 
 def check_bucket_life_cycle_policy(session, bucket_name):
->>>>>>> b18872eb
     """
     Ensure the expiration policy is attached to the given bucket.
 
