"""Configuration class and supporting classes for building and launching
CloudFormation templates.
"""

import os
import time
import json
import io
import configparser
import hosts
import library as lib


"""
Either hardcode all arguments into the template
-OR-
Construct separate arguments dictionary

The difference is when a configuration is generated,
the first produces something that is exactly the same
as the call to CloudFormation create_stack(), while the
second approach allows someone to upload the generated
config to CloudFormation and manually specify the values
that they want...
"""

def bool_str(val):
    """Convert a bool to a string with appropriate case formatting."""
    return "true" if val else "false"

class Arg:
    """Create CloudFormation template arguments of the supplied types."""
    def __init__(self, key, parameter, argument):
        """Generic constructor used by all of the specific static methods.
        key is the unique name associated with the argument.
        parameter is the dictionary of parameter information included in the
                  template.
        argument is the dictionary of value information to supply with the
                 template when launching.
        """
        self.key = key
        self.parameter = parameter
        self.argument = argument

    @staticmethod
    def String(key, value, description=""):
        """Create a String argument."""
        parameter =  {
            "Description" : description,
            "Type": "String"
        }
        argument = lib.template_argument(key, value)
        return Arg(key, parameter, argument)

    @staticmethod
    def Password(key, value, description=""):
        """Create a String argument that does not show typed characters."""
        parameter =  {
            "Description" : description,
            "Type": "String",
            "NoEcho": "true"
        }
        argument = lib.template_argument(key, value)
        return Arg(key, parameter, argument)

    @staticmethod
    def IP(key, value, description=""):
        """Create a String argument that checks the value to make sure it is in
        a valid IPv4 format.
        """
        parameter = {
            "Description" : description,
            "Type": "String",
            "MinLength": "7",
            "MaxLength": "15",
            "Default": "0.0.0.0",
            "AllowedPattern": "(\\d{1,3})\\.(\\d{1,3})\\.(\\d{1,3})\\.(\\d{1,3})",
            "ConstraintDescription": "must be a valid IP of the form x.x.x.x."
        }
        argument = lib.template_argument(key, value)
        return Arg(key, parameter, argument)

    @staticmethod
    def Port(key, value, description=""):
        """Create a Number argument that checks the value to make sure it is a
        valid port number.
        """
        parameter =  {
            "Description" : description,
            "Type": "Number",
            "MinValue": "1",
            "MaxValue": "65535"
        }
        argument = lib.template_argument(key, value)
        return Arg(key, parameter, argument)

    @staticmethod
    def CIDR(key, value, description=""):
        """Create a String argument that checks the value to make sure it is in
        a valid IPv4 CIDR format.
        """
        parameter = {
            "Description" : description,
            "Type": "String",
            "MinLength": "9",
            "MaxLength": "18",
            "Default": "0.0.0.0/0",
            "AllowedPattern": "(\\d{1,3})\\.(\\d{1,3})\\.(\\d{1,3})\\.(\\d{1,3})/(\\d{1,2})",
            "ConstraintDescription": "must be a valid IP CIDR range of the form x.x.x.x/x."
        }
        argument = lib.template_argument(key, value)
        return Arg(key, parameter, argument)

    @staticmethod
    def VPC(key, value, description=""):
        """Create a VPC ID argument that makes sure the value is a valid VPC ID."""
        parameter = {
            "Description" : description,
            "Type": "AWS::EC2::VPC::Id"
        }
        argument = lib.template_argument(key, value)
        return Arg(key, parameter, argument)

    @staticmethod
    def Subnet(key, value, description=""):
        """Create an (AWS) Subnet ID argument that makes sure the value is a
        valid Subnet ID.
        """
        parameter = {
            "Description" : description,
            "Type": "AWS::EC2::Subnet::Id"
        }
        argument = lib.template_argument(key, value)
        return Arg(key, parameter, argument)

    @staticmethod
    def AMI(key, value, description=""):
        """Create a AMI ID argument that makes sure the value is a valid AMI ID."""
        parameter = {
            "Description" : description,
            "Type": "AWS::EC2::Image::Id"
        }
        argument = lib.template_argument(key, value)
        return Arg(key, parameter, argument)

    @staticmethod
    def KeyPair(key, value, hostname):
        """Create a KeyPair KeyName argument that makes sure the value is a
        valid KeyPair name.
        """
        parameter = {
            "Description" : "Name of an existing EC2 KeyPair to enable SSH access to '{}'".format(hostname),
            "Type": "AWS::EC2::KeyPair::KeyName",
            "ConstraintDescription" : "must be the name of an existing EC2 KeyPair."
        }
        argument = lib.template_argument(key, value)
        return Arg(key, parameter, argument)

    @staticmethod
    def SecurityGroup(key, value, description=""):
        """Create a SecurityGroup ID argument that makes sure the value is a
        valid SecurityGroup ID.
        """
        parameter = {
            "Description" : description,
            "Type": "AWS::EC2::SecurityGroup::Id"
        }
        argument = lib.template_argument(key, value)
        return Arg(key, parameter, argument)

    @staticmethod
    def RouteTable(key, value, description=""):
        """Create a RouteTable ID argument.

        NOTE: AWS does not currently recognize AWS::EC2::RouteTable::Id as a
              valid argument type. Therefore this argument is a String
              argument.
        """
        parameter = {
            "Description" : description,
            "Type" : "For whatever reason CloudFormation does not recognize RouteTable::Id",
            "Type" : "AWS::EC2::RouteTable::Id",
            "Type" : "String"
        }
        argument = lib.template_argument(key, value)
        return Arg(key, parameter, argument)

    @staticmethod
    def Certificate(key, value, description=""):
        """Create a Certificate ID argument that makes sure the value is a
        valid Certificate ID.
        """
        parameter = {
            "Description" : description,
            "Type": "AWS::ACM::Certificate::Id"
        }
        argument = lib.template_argument(key, value)
        return Arg(key, parameter, argument)


class CloudFormationConfiguration:
    """Configuration class that helps with building CloudFormation templates
    and launching them.
    """
    def __init__(self, domain, region = "us-east-1"):
        """domain is either <vpc>.<tld> or <subnet>.<vpc>.<tld> and is used to
                  populate specific pieces of VPC and Subnet information.
        devices is a dictionary of devices for use when looking up IP addresses.
        """
        self.resources = {}
        self.parameters = {}
        self.arguments = []
        self.region = region

        dots = len(domain.split("."))
        if dots == 2: # vpc.tld
            self.vpc_domain = domain
            self.vpc_subnet = hosts.lookup(domain)
            self.subnet_domain = None
            self.subnet_subnet = None
        elif dots == 3: # subnet.vpc.tld
            self.vpc_domain = domain.split(".", 1)[1]
            self.vpc_subnet = hosts.lookup(self.vpc_domain)
            self.subnet_domain = domain
            self.subnet_subnet = hosts.lookup(domain)
        else:
            raise Exception("Not a valiid VPC or Subnet domain name")

    def _create_template(self, description=""):
        """Create the JSON CloudFormation template from the resources that have
        be added to the object.
        """
        return json.dumps({"AWSTemplateFormatVersion" : "2010-09-09",
                           "Description" : description,
                           "Parameters": self.parameters,
                           "Resources": self.resources},
                          indent=4)

    def generate(self, name, folder):
        """Create <name>.template and <name>.arguments files in the given
        directory.
        """
        with open(os.path.join(folder, name + ".template"), "w") as fh:
            fh.write(self._create_template())

        with open(os.path.join(folder, name + ".arguments"), "w") as fh:
            json.dump(self.arguments, fh, indent=4)

    def create(self, session, name, wait = True):
        """Using the given boto3 session, launch the CloudFormation template
        that this object represents. If wait is True this method will block
        until CloudFormation is done launching the template (successfully or
        not).
        """
        for argument in self.arguments:
            if argument["ParameterValue"] is None:
                raise Exception("Could not determine argument '{}'".format(argument["ParameterKey"]))

        client = session.client('cloudformation')
        response = client.create_stack(
            StackName = name,
            TemplateBody = self._create_template(),
            Parameters = self.arguments,
            Tags = [
                {"Key": "Commit", "Value": lib.get_commit()}
            ]
        )

        rtn = None
        if wait:
            get_status = lambda r: r['Stacks'][0]['StackStatus']
            response = client.describe_stacks(StackName=name)
            if len(response['Stacks']) == 0:
                print("Problem launching stack")
            else:
                print("Waiting for create ", end="", flush=True)
                while get_status(response) == 'CREATE_IN_PROGRESS':
                    time.sleep(5)
                    print(".", end="", flush=True)
                    response = client.describe_stacks(StackName=name)
                print(" done")

                if get_status(response) == 'CREATE_COMPLETE':
                    print("Created stack '{}'".format(name))
                    rtn = True
                else:
                    print("Status of stack '{}' is '{}'".format(name, get_status(response)))
                    rtn = False
        return rtn

    def add_arg(self, arg):
        """Add an Arg class instance to the internal configuration."""
        if arg.key not in self.parameters:
            self.parameters[arg.key] = arg.parameter
            self.arguments.append(arg.argument)

    def add_vpc(self, key="VPC"):
        """Add a VPC to the configuration.

        VPC name and subnet are derived from the domain given to the constructor.
        """
        self.resources[key] = {
            "Type" : "AWS::EC2::VPC",
            "Properties" : {
                "CidrBlock" : { "Ref" : key + "Subnet" },
                "EnableDnsSupport" : "true",
                "EnableDnsHostnames" : "true",
                "Tags" : [
                    {"Key" : "Stack", "Value" : { "Ref" : "AWS::StackName"} },
                    {"Key" : "Name", "Value" : { "Ref" : key + "Domain"} }
                ]
            }
        }

        self.resources["DNSZone"] = {
            "Type" : "AWS::Route53::HostedZone",
            "Properties" : {
                "HostedZoneConfig" : {
                    "Comment": "Internal DNS Zone for the VPC of {}".format(self.vpc_domain)
                },
                "Name" : { "Ref" : key + "Domain" },
                "VPCs" : [ {
                    "VPCId": { "Ref" : key },
                    "VPCRegion": { "Ref" : key + "Region" }
                }]
            }
        }

        subnet = Arg.CIDR(key + "Subnet", self.vpc_subnet,
                          "Subnet of the VPC '{}'".format(key))
        self.add_arg(subnet)

        domain = Arg.String(key + "Domain", self.vpc_domain,
                            "Domain of the VPC '{}'".format(key))
        self.add_arg(domain)

        region_ = Arg.String(key + "Region", self.region,
                            "Region of the VPC '{}'".format(key))
        self.add_arg(region_)

    def add_subnet(self, key="Subnet", vpc="VPC", az=None):
        """Add a Subnet to the configuration.

        az is the specific Availability Zone to launch the subnet in
              else AWS will decide.
        """
        self.resources[key] = {
            "Type" : "AWS::EC2::Subnet",
            "Properties" : {
                "VpcId" : { "Ref" : vpc },
                "CidrBlock" : { "Ref" : key + "Subnet" },
                "Tags" : [
                    {"Key" : "Stack", "Value" : { "Ref" : "AWS::StackName"} },
                    {"Key" : "Name", "Value" : { "Ref" : key + "Domain" } }
                ]
            }
        }

        if az is not None:
            self.resources[key]["Properties"]["AvailabilityZone"] = az

        subnet = Arg.CIDR(key + "Subnet", self.subnet_subnet,
                          "Subnet of the Subnet '{}'".format(key))
        self.add_arg(subnet)
        domain = Arg.String(key + "Domain", self.subnet_domain,
                            "Domain of the Subnet '{}'".format(key))
        self.add_arg(domain)

    # ??? save hostname : keypair somewhere?
    def add_ec2_instance(self, key, hostname, ami, keypair, subnet="Subnet", type_="t2.micro", iface_check=True, public_ip=False, security_groups=None, user_data=None, meta_data=None, depends_on=None):
        """Add an EC2 instance to the configuration
        key is the unique name (within the configuration) for this instance
        hostname is the hostname of the machine
                 hostname is used to lookup the IP address to assign to the machine
        ami is the AMI image ID
        subnet is the Subnet unique name within the configuration to launch this machine in
        type_ is the instance type to create
        iface_check determines is the network should check if the traffic is destined for itself
                    (usedful for NAT instances)
        public_ip determines is the instance gets a public IP address
        security_groups is an array of SecurityGroup unique names within the configuration
        user_data is a string of user-data to give to the instance when launching
        meta_data is a dictionary of meta-data to include with the configuration
        depends_on the unique name of a resource within the configuration and is used to
                   determine the launch order of resources
        """
        self.resources[key] = {
            "Type" : "AWS::EC2::Instance",
            "Properties" : {
                "ImageId" : { "Ref" : key + "AMI" },
                "InstanceType" : type_,
                "KeyName" : { "Ref" : key + "Key" },
                "SourceDestCheck": bool_str(iface_check),
                "Tags" : [
                    {"Key" : "Stack", "Value" : { "Ref" : "AWS::StackName"} },
                    {"Key" : "Name", "Value" : { "Ref": key + "Hostname" } }
                ],
                "NetworkInterfaces" : [{
                    "AssociatePublicIpAddress" : bool_str(public_ip),
                    "DeviceIndex"              : "0",
                    "DeleteOnTermination"      : "true",
                    "SubnetId"                 : { "Ref" : subnet },
                }]
            }
        }

        if type(ami) == tuple:
            commit = ami[1]
            ami = ami[0]

            if commit is not None:
                kv = {"Key": "AMI Commit", "Value": commit}
                self.resources[key]["Properties"]["Tags"].append(kv)

        if depends_on is not None:
            self.resources[key]["DependsOn"] = depends_on

        if security_groups is not None:
            sgs = []
            for sg in security_groups:
                sgs.append({ "Ref" : sg })
            self.resources[key]["Properties"]["NetworkInterfaces"][0]["GroupSet"] = sgs

        if meta_data is not None:
            self.resources[key]["Metadata"] = meta_data

        if user_data is not None:
            self.resources[key]["Properties"]["UserData"] = { "Fn::Base64" : user_data }

        _ami = Arg.AMI(key + "AMI", ami,
                       "AMI for the EC2 Instance '{}'".format(key))
        self.add_arg(_ami)

        _key = Arg.KeyPair(key + "Key", keypair, hostname)
        self.add_arg(_key)

        _hostname = Arg.String(key + "Hostname", hostname,
                               "Hostname of the EC2 Instance '{}'".format(key))
        self.add_arg(_hostname)

        self._add_record_cname(key, hostname, ec2 = True)

    def add_rds_db(self, key, hostname, port, db_name, username, password, subnets, type_="db.t2.micro", storage="5", security_groups=None):
        """Add an RDS DB instance to the configuration
        key is the unique name (within the configuration) for this instance
        hostname is the hostname of the machine
        port is the port for the DB instance to listen on
        db_name is the name of the database to create on the DB instance
        username is the master username for the database
        password is the (plaintext) password for the master username
        subnets is an array of Subnet unique names within the configuration across
                which to create a DB SubnetGroup for the DB Instance to launch into
        type_ is the RDS instance type to create
        storage is the storage size of the database (in GB)
        security_groups is an array of SecurityGroup unique names within the configuration
        """
        self.resources[key] = {
            "Type" : "AWS::RDS::DBInstance",

            "Properties" : {
                "Engine" : "mysql",
                "LicenseModel" : "general-public-license",
                "EngineVersion" : "5.6.23",
                "DBInstanceClass" : type_,
                "MultiAZ" : "false",
                "StorageType" : "standard",
                "AllocatedStorage" : storage,
                "DBInstanceIdentifier" : { "Ref" : key + "Hostname" },
                "MasterUsername" : { "Ref" : key + "Username" },
                "MasterUserPassword" : { "Ref" : key + "Password" },
                "DBSubnetGroupName" : { "Ref" : key + "SubnetGroup" },
                "PubliclyAccessible" : "false",
                "DBName" : { "Ref" : key + "DBName" },
                "Port" : { "Ref" : key + "Port" },
                "StorageEncrypted" : "false"
            }
        }

        self.resources[key + "SubnetGroup"] = {
            "Type" : "AWS::RDS::DBSubnetGroup",
            "Properties" : {
                "DBSubnetGroupDescription" : { "Ref" : key + "Hostname" },
                "SubnetIds" : [{ "Ref" : subnet } for subnet in subnets]
            }
        }

        if security_groups is not None:
            sgs = []
            for sg in security_groups:
                sgs.append({ "Ref" : sg })
            self.resources[key]["Properties"]["VPCSecurityGroups"] = sgs

        hostname_ = Arg.String(key + "Hostname", hostname.replace('.','-'),
                               "Hostname of the RDS DB Instance '{}'".format(key))
        self.add_arg(hostname_)

        port_ = Arg.Port(key + "Port", port,
                         "DB Server Port for the RDS DB Instance '{}'".format(key))
        self.add_arg(port_)

        name_ = Arg.String(key + "DBName", db_name,
                           "Name of the intial database on the RDS DB Instance '{}'".format(key))
        self.add_arg(name_)

        username_ = Arg.String(key + "Username", username,
                               "Master Username for RDS DB Instance '{}'".format(key))
        self.add_arg(username_)

        password_ = Arg.Password(key + "Password", password,
                                 "Master User Password for RDS DB Instance '{}'".format(key))
        self.add_arg(password_)

        self._add_record_cname(key, hostname, rds = True)

    def add_dynamo_table_from_json(self, key, name, KeySchema, AttributeDefinitions, ProvisionedThroughput):
        """Add DynamoDB table to the configuration using DynamoDB's calling convention.

        Args:
            key (string): Unique name (within the configuration) for this instance
            name (string): Table name
            KeySchema (list): [{'AttributeName': 'thename', 'KeyType': 'thetype'}, . . .]
            AttributeDefinitions (list): [{'AttributeName': 'thename', 'AttributeType': 'thetype'}, . . .]
            ProvisionedThroughput (dictionary): {'ReadCapacityUnits': 10, 'WriteCapacityUnits': 10}

        Returns:
            None

        Example:
            jsoncfg = open('dynamoschema.json', 'r')
            tablecfg = json.load(jsoncfg)
            config.add_dynamo_table_from_json('thekey', 'thename', **tablecfg)
        """

        props = {
            "TableName" : { "Ref" : key + "TableName" },
            "KeySchema" : KeySchema,
            "AttributeDefinitions" : AttributeDefinitions,
            "ProvisionedThroughput" : ProvisionedThroughput
        }

        self.resources[key] = {
            "Type" : "AWS::DynamoDB::Table",
            "Properties" : props
        }

        table_name = Arg.String(
            key + "TableName", name,
            "Name of the DynamoDB table created by instance '{}'".format(key))

        self.add_arg(table_name)

    def add_dynamo_table(self, key, name, attributes, key_schema, throughput):
        """Add an DynamoDB Table to the configuration
        key is the unique name (within the configuration) for this instance
        name is the name of the DynamoDB Table to create
        attributes = {AttributeName : AttributeType, ...}
        key_schema = {AttributeName : KeyType, ...}
        throughput = (ReadCapacity, WriteCapacity)
            ReadCapacity is the minimum number of consistent reads of items per second
                         before Amazon DynamoDB balances the loads
            WriteCapacity is the minimum number of consistent writes of items per second
                          before Amazon DynamoDB balances the loads
        """
        attr_defs = []
        for key_ in attributes:
            attr_defs.append({"AttributeName": key_, "AttributeType": attributes[key_]})

        key_schema_ = []
        for key_ in key_schema:
            key_schema_.append({"AttributeName": key_, "KeyType": key_schema[key_]})

        self.resources[key] = {
            "Type" : "AWS::DynamoDB::Table",
            "Properties" : {
                "TableName" : { "Ref" : key + "TableName" },
                "AttributeDefinitions" : attr_defs,
                "KeySchema" : key_schema_,
                "ProvisionedThroughput" : {
                    "ReadCapacityUnits" : int(throughput[0]),
                    "WriteCapacityUnits" : int(throughput[1])
                }
            }
        }

        table_name = Arg.String(key + "TableName", name,
                                "Name of the DynamoDB table created by instance '{}'".format(key))
        self.add_arg(table_name)

    def add_security_group(self, key, name, rules, vpc="VPC"):
        """Add SecurityGroup to the configuration
        key is the unique name (within the configuration) for this resource
        name is the name to give the SecurityGroup
             The name is appended with the configuration's VPC domain name
        reules is an array of tuples [(protocol, from, to, cidr)]
             Where protocol/from/to can be -1 if open access is desired
        """
        ports = "/".join(map(lambda x: x[1] + "-" + x[2], rules))
        ingress = []
        for rule in rules:
            ingress.append({"IpProtocol" : rule[0], "FromPort" : rule[1], "ToPort" : rule[2], "CidrIp" : rule[3]})

        self.resources[key] = {
          "Type" : "AWS::EC2::SecurityGroup",
          "Properties" : {
            "VpcId" : { "Ref" : vpc },
            "GroupDescription" : "Enable access to ports {}".format(ports),
            "SecurityGroupIngress" : ingress,
             "Tags" : [
                {"Key" : "Stack", "Value" : { "Ref" : "AWS::StackName"} },
                {"Key" : "Name", "Value" : { "Fn::Join" : [ ".", [name, { "Ref" : vpc + "Domain" }]]}}
            ]
          }
        }

        domain = Arg.String(vpc + "Domain", self.vpc_domain,
                            "Domain of the VPC '{}'".format(vpc))
        self.add_arg(domain)

    def add_route_table(self, key, name, vpc="VPC", subnets=["Subnet"]):
        """Add ReouteTable to the configuration
        key is the unique name (within the configuration) for this resource
        name is the name to give the RouteTable
            The name is appended with the configuration's VPC domain name
        subnets is a list of subnets to which the RouteTable is associated
        """
        self.resources[key] = {
          "Type" : "AWS::EC2::RouteTable",
          "Properties" : {
            "VpcId" : {"Ref" : vpc},
            "Tags" : [
                {"Key" : "Stack", "Value" : { "Ref" : "AWS::StackName"} },
                {"Key" : "Name", "Value" : { "Fn::Join" : [ ".", [name, { "Ref" : vpc + "Domain" }]]}}
            ]
          }
        }

        domain = Arg.String(vpc + "Domain", self.vpc_domain,
                            "Domain of the VPC '{}'".format(vpc))
        self.add_arg(domain)

        for subnet in subnets:
            key_ = key + "SubnetAssociation" + str(subnets.index(subnet))
            self.add_route_table_association(key_, key, subnet)

    def add_route_table_association(self, key, route_table, subnet="Subnet"):
        """Add SubnetRouteTableAssociation to the configuration
        key is the unique name (within the configuration) for this resource
        route_table is the unique name of the RouteTable in the configuration
        subnet is the the unique name of the Subnet to associate the RouteTable with
        """
        self.resources[key] = {
          "Type" : "AWS::EC2::SubnetRouteTableAssociation",
          "Properties" : {
            "SubnetId" : { "Ref" : subnet },
            "RouteTableId" : { "Ref" : route_table }
          }
        }

    def add_route_table_route(self, key, route_table, cidr="0.0.0.0/0", gateway=None, peer=None, instance=None, depends_on=None):
        """Add a Route to the configuration
        key is the unique name (within the configuration) for this resource
        route_table is the unqiue name of the RouteTable to add the route to
        cidr is the CIDR of the route
        gateway is the target internet gateway
        peer is the target VPC peer gateway
            NOTE: One and only one of gateway/peer should be specified
        depends_on is the resource that this route depends on
            Normally used when creating an InternetGateway
        """
        self.resources[key] = {
          "Type" : "AWS::EC2::Route",
          "Properties" : {
            "RouteTableId" : { "Ref" : route_table },
            "DestinationCidrBlock" : { "Ref" : key + "Cidr" },
          }
        }

        checks = [gateway, peer, instance]
        check = checks.count(None)
        if len(checks) - checks.count(None) != 1:
            raise Exception("Required to specify one and only one of the following arguments: gateway|peer|instance")


        if gateway is not None:
            self.resources[key]["Properties"]["GatewayId"] = { "Ref" : gateway }
        if peer is not None:
            self.resources[key]["Properties"]["VpcPeeringConnectionId"] = { "Ref" : peer }
        if instance is not None:
            self.resources[key]["Properties"]["InstanceId"] = { "Ref" : instance }

        if depends_on is not None:
            self.resources[key]["DependsOn"] = depends_on

        cidr = Arg.CIDR(key + "Cidr", cidr,
                        "Destination CIDR Block for Route '{}'".format(key))
        self.add_arg(cidr)

    def add_internet_gateway(self, key, name="internet", vpc="VPC"):
        """Add an InternetGateway to the configuration
        key is the unique name (within the configuration) for this resource
        name is the name to give the RouteTable
            The name is appended with the configuration's VPC domain name
        """
        self.resources[key] = {
          "Type" : "AWS::EC2::InternetGateway",
          "Properties" : {
            "Tags" : [
                {"Key" : "Stack", "Value" : { "Ref" : "AWS::StackName"} },
                {"Key" : "Name", "Value" : { "Fn::Join" : [ ".", [name, { "Ref" : vpc + "Domain" }]]}}
            ]
          }
        }

        self.resources["Attach" + key] = {
           "Type" : "AWS::EC2::VPCGatewayAttachment",
           "Properties" : {
             "VpcId" : { "Ref" : vpc },
             "InternetGatewayId" : { "Ref" : key }
           }
        }

        domain = Arg.String(vpc + "Domain", self.vpc_domain,
                            "Domain of the VPC '{}'".format(vpc))
        self.add_arg(domain)

    def add_vpc_peering(self, key, vpc, peer_vpc):
        """Add a VPCPeeringConnection to the configuration
        key is the unique name (within the configuration) for this resource
        vpc is the the unique name of the source VPC to create the peering connection from
        peer_vpc is the the unique name of the destination VPC to create the peering connection to
        """
        self.resources[key] = {
            "Type" : "AWS::EC2::VPCPeeringConnection",
            "Properties" : {
                "VpcId" : { "Ref" : key + "VPC" },
                "PeerVpcId" : { "Ref" : key + "PeerVPC" },
                "Tags" : [
                    {"Key" : "Stack", "Value" : { "Ref" : "AWS::StackName"} }
                ]
            }
        }

        vpc_ = Arg.VPC(key + "VPC", vpc,
                       "Originating VPC for the peering connection")
        self.add_arg(vpc_)

        peer_vpc_ = Arg.VPC(key + "PeerVPC", peer_vpc,
                            "Destination VPC for the peering connection")
        self.add_arg(peer_vpc_)

    def add_loadbalancer(self, key, name, instances, subnets=None, security_groups=None,
                         cert="arn:aws:acm:us-east-1:256215146792:certificate/afb78241-a392-43e1-9317-f42ffafc432f",
                         depends_on=None ):
        """ Add loadbalancer to the configuration
        key is the unique name (within the configuration) for this resource
        name is the name to give the
        instances is the list of instances ids
        subnets is a list of subnet names
        security_groups is a list of SecurityGroups
        cert is the certifcation to use for HTTPS
        depends_on is a list of resources this loadbalancer depends on
        """
        self.resources[key] = {
            "Type": "AWS::ElasticLoadBalancing::LoadBalancer",
            "Properties": {
                "CrossZone" : True,
                "HealthCheck" : {
                    "Target" : "HTTP:80/ping/",
                    "HealthyThreshold" : "2",
                    "UnhealthyThreshold" : "2",
                    "Interval" : "30",
                    "Timeout" : "5"
                },
                "Instances" : instances,
                "LoadBalancerName" : name,
                "Listeners" : [ {
                    "LoadBalancerPort" : "443",
                    "InstancePort" : "80",
                    "Protocol" : "HTTPS",
                    "SSLCertificateId" : cert
                } ],
                "Tags" : [
                    {"Key" : "Stack", "Value" : { "Ref" : "AWS::StackName"} }
                ]
            }
        }
        # if instances is not None:
        #     ref_insts = []
        #     for inst in instances:
        #         ref_insts.append({ "Ref" : inst })
        #     self.resources[key]["Properties"]["Instances"] = ref_insts
        if security_groups is not None:
            sgs = []
            for sg in security_groups:
                sgs.append({ "Ref" : sg })
            self.resources[key]["Properties"]["SecurityGroups"] = sgs
        if subnets is not None:
            ref_subs = []
            for sub in subnets:
                ref_subs.append({ "Ref" : sub })
            self.resources[key]["Properties"]["Subnets"] = ref_subs
        if depends_on is not None:
            self.resources[key]["DependsOn"] = depends_on

    def add_cloudwatch(self, lb_name, alarm_actions, depends_on=None ):
        """ Add alarms for Loadbalancer
        :arg lb_name loadbalancer name
        :arg alarm_actions name of SNS mailing list
        :arg depends_on is a list of resources this loadbalancer depends on
        """
        key = "Latency"
        self.resources[key] = {
              "Type": "AWS::CloudWatch::Alarm",
              "Properties": {
                "ActionsEnabled": "true",
                "ComparisonOperator": "GreaterThanOrEqualToThreshold",
                "EvaluationPeriods": "5",
                "MetricName": "Latency",
                "Namespace": "AWS/ELB",
                "Period": "60",
                "Statistic": "Average",
                "Threshold": "2.0",
                "AlarmActions": [alarm_actions],
                "Dimensions": [
                  {
                    "Name": "LoadBalancerName",
                    "Value": lb_name
                  }
                ]
              }
        }
        if depends_on is not None:
            self.resources[key]["DependsOn"] = depends_on

        key = "SurgeCount"
        self.resources[key] = {
              "Type": "AWS::CloudWatch::Alarm",
              "Properties": {
                "ActionsEnabled": "true",
                "AlarmDescription": "Surge Count in Load Balance",
                "ComparisonOperator": "GreaterThanOrEqualToThreshold",
                "EvaluationPeriods": "5",
                "MetricName": "SurgeQueueLength",
                "Namespace": "AWS/ELB",
                "Period": "60",
                "Statistic": "Average",
                "Threshold": "3.0",
                "AlarmActions": [alarm_actions],
                "Dimensions": [
                  {
                    "Name": "LoadBalancerName",
                    "Value": lb_name
                  }
                ]
              }
        }
        if depends_on is not None:
            self.resources[key]["DependsOn"] = depends_on

        key = "UnhealthyHostCount"
        self.resources[key] = {
              "Type": "AWS::CloudWatch::Alarm",
              "Properties": {
                "ActionsEnabled": "true",
                "AlarmDescription": "Urnhealthy Host Count in Load Balance",
                "ComparisonOperator": "GreaterThanOrEqualToThreshold",
                "EvaluationPeriods": "5",
                "MetricName": "UnHealthyHostCount",
                "Namespace": "AWS/ELB",
                "Period": "60",
                "Statistic": "Minimum",
                "Threshold": "1.0",
                "AlarmActions": [alarm_actions],
                "Dimensions": [
                  {
                    "Name": "LoadBalancerName",
                    "Value": lb_name
                  }
                ]
              }
        }
        if depends_on is not None:
            self.resources[key]["DependsOn"] = depends_on

    def add_sns_topic(self, key, topic_name, depends_on=None ):
        """ Add alarms for Loadbalancer
        :arg key is the unique name (within the configuration) for this resource
        :arg name is the name to give the
        :arg depends_on is a list of resources this loadbalancer depends on
        """
        self.resources[key] = {
            "topicMicronList": {
                  "Type": "AWS::SNS::Topic",
                  "Properties": {
                    "DisplayName": "MicronList",
                    "Subscription": [
                      {
                        "Endpoint": "13012544552",
                        "Protocol": "sms"
                      },
                      {
                        "Endpoint": "sandy.hider@jhuapl.edu",
                        "Protocol": "email"
                      }
                    ]
                  }
                },
                "snspolicyMicronList": {
                  "Type": "AWS::SNS::TopicPolicy",
                  "Properties": {
                    "Topics": [
                      {
                        "Ref": "topicMicronList"
                      }
                    ],
                    "PolicyDocument": {
                      "Version": "2008-10-17",
                      "Id": "__default_policy_ID",
                      "Statement": [
                        {
                          "Sid": "__default_statement_ID",
                          "Effect": "Allow",
                          "Principal": {
                            "AWS": "*"
                          },
                          "Action": [
                            "SNS:ListSubscriptionsByTopic",
                            "SNS:Subscribe",
                            "SNS:DeleteTopic",
                            "SNS:GetTopicAttributes",
                            "SNS:Publish",
                            "SNS:RemovePermission",
                            "SNS:AddPermission",
                            "SNS:Receive",
                            "SNS:SetTopicAttributes"
                          ],
                          "Resource": {
                            "Ref": "topicMicronList"
                          },
                          "Condition": {
                            "StringEquals": {
                              "AWS:SourceOwner": "256215146792"
                            }
                          }
                        },
                        {
                          "Sid": "__console_pub_0",
                          "Effect": "Allow",
                          "Principal": {
                            "AWS": "*"
                          },
                          "Action": "SNS:Publish",
                          "Resource": {
                            "Ref": "topicMicronList"
                          }
                        },
                        {
                          "Sid": "__console_sub_0",
                          "Effect": "Allow",
                          "Principal": {
                            "AWS": "*"
                          },
                          "Action": [
                            "SNS:Subscribe",
                            "SNS:Receive"
                          ],
                          "Resource": {
                            "Ref": "topicMicronList"
                          },
                          "Condition": {
                            "StringEquals": {
                              "SNS:Protocol": [
                                "application",
                                "sms",
                                "email"
                              ]
                            }
                          }
                        }
                      ]
                    }
                  }
                }


        }
        if depends_on is not None:
            self.resources[key]["DependsOn"] = depends_on

<<<<<<< HEAD
    def _add_record_cname(self, key, hostname, vpc="VPC", ttl="300", rds=False, cluster=False, replication=False, ec2=False):
        address_key = None
        if rds:
            address_key = "Endpoint.Address"
        elif cluster:
            address_key = "ConfigurationEndpoint.Address" # Only works for memcached db
            raise Exception("NotSupported currently")
        elif replication:
            address_key = "PrimaryEndPoint.Address"
        elif ec2: # Could create an A record type, with PrivateIP as the key
            address_key = "PrivateDnsName"

        self.resources[key + "Record"] = {
            "Type" : "AWS::Route53::RecordSet",
            "Properties" : {
                "HostedZoneName" : { "Fn::Join" : ["", [{ "Ref" : vpc + "Domain" }, "."] ]},
                "Name" : hostname,
                "ResourceRecords" : [ { "Fn::GetAtt" : [ key, address_key ] } ],
                "TTL" : ttl,
                "Type" : "CNAME"
            }
        }

        if "DNSZone" in self.resources:
            self.resources[key + "Record"]["DependsOn"] = "DNSZone"

        domain = Arg.String(vpc + "Domain", self.vpc_domain,
                            "Domain of the VPC '{}'".format(vpc))
        self.add_arg(domain)

=======
>>>>>>> 611bd2d7

class UserData:
    """A wrapper class around configparse.ConfigParser that automatically loads
    the default boss.config file and provide the ability to return the
    configuration file as a string. (ConfigParser can only write to a file
    object)
    """
    def __init__(self, config_file = "../salt_stack/salt/boss-tools/files/boss-tools.git/bossutils/boss.config.default"):
        self.config = configparser.ConfigParser()
        self.config.read(config_file)

    def __getitem__(self, key):
        return self.config[key]

    def __str__(self):
        buffer = io.StringIO()
        self.config.write(buffer)
        data = buffer.getvalue()
        buffer.close()
        return data<|MERGE_RESOLUTION|>--- conflicted
+++ resolved
@@ -14,9 +14,9 @@
 """
 Either hardcode all arguments into the template
 -OR-
-Construct separate arguments dictionary
-
-The difference is when a configuration is generated,
+Construct seperate arguments dictionary
+
+The differrence is when a configuration is generated,
 the first produces something that is exactly the same
 as the call to CloudFormation create_stack(), while the
 second approach allows someone to upload the generated
@@ -802,7 +802,7 @@
         if depends_on is not None:
             self.resources[key]["DependsOn"] = depends_on
 
-    def add_cloudwatch(self, lb_name, alarm_actions, depends_on=None ):
+   def add_cloudwatch(self, lb_name, alarm_actions, depends_on=None ):
         """ Add alarms for Loadbalancer
         :arg lb_name loadbalancer name
         :arg alarm_actions name of SNS mailing list
@@ -987,8 +987,8 @@
         if depends_on is not None:
             self.resources[key]["DependsOn"] = depends_on
 
-<<<<<<< HEAD
-    def _add_record_cname(self, key, hostname, vpc="VPC", ttl="300", rds=False, cluster=False, replication=False, ec2=False):
+
+def _add_record_cname(self, key, hostname, vpc="VPC", ttl="300", rds=False, cluster=False, replication=False, ec2=False):
         address_key = None
         if rds:
             address_key = "Endpoint.Address"
@@ -1018,8 +1018,6 @@
                             "Domain of the VPC '{}'".format(vpc))
         self.add_arg(domain)
 
-=======
->>>>>>> 611bd2d7
 
 class UserData:
     """A wrapper class around configparse.ConfigParser that automatically loads
