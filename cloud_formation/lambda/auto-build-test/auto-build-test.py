# Copyright 2019 The Johns Hopkins University Applied Physics Laboratory
#
# Licensed under the Apache License, Version 2.0 (the "License");
# you may not use this file except in compliance with the License.
# You may obtain a copy of the License at
#
#    http://www.apache.org/licenses/LICENSE-2.0
#
# Unless required by applicable law or agreed to in writing, software
# distributed under the License is distributed on an "AS IS" BASIS,
# WITHOUT WARRANTIES OR CONDITIONS OF ANY KIND, either express or implied.
# See the License for the specific language governing permissions and
# limitations under the License.

""" Lambda to launch ec2-instances """
import boto3
import os

REGION = os.environ['AWS_REGION'] # region to launch instance leveraging lambda env var.
AMI = 'ami-456b493a' # Ubuntu 16.04 AWS provided base image.
INSTANCE_TYPE = 't2.micro' # instance type to launch.

EC2 = boto3.client('ec2', region_name=REGION)

def lambda_to_ec2(event, context):
    """ Lambda handler taking [message] and creating a httpd instance with an echo. """

    # bash script to run:
    #  - boss-manage commands to build stack
    #  - run tests using the instance's shell
    #  - send all results to an S3 bucket
    #  - send out completion SNS
    #  - set to shutdown the instance automatically in 60 minutes.
    init_script = """#!/bin/bash
echo ' '
echo 'echo "----------------------Init_Script----------------------'
echo ' '

set -e 

#Install python3.5 and guide pip to it
yes | apt-get update
yes | ufw allow 22
yes | apt-get install python3.5
yes | apt-get install zip unzip
yes | apt-get install jq
yes | apt-get install python3-pip

cd /home/ubuntu/

# Create dummy .aws configs
mkdir .aws
cd .aws
touch credentials
touch config
cd ..

#Install git
yes | apt-get install git

# Download Packer
wget https://releases.hashicorp.com/packer/0.12.0/packer_0.12.0_linux_amd64.zip
unzip packer_0.12.0_linux_amd64.zip -d packer
wait
echo moving packer
sudo mv packer/packer /usr/bin/

#Clone github repo and install requirements
git clone https://github.com/jhuapl-boss/boss-manage.git
wait

#Checkout the right branch
cd boss-manage/
#git checkout integration
git checkout refactor

#Install all requirements
git submodule init
git submodule update
python3.5 -m pip install -r requirements.txt

# # Set-up log records on Cloudwatch:
# export EC2_REGION=`curl --silent http://169.254.169.254/latest/dynamic/instance-identity/document | jq -r .region`
# curl https://s3.amazonaws.com/aws-cloudwatch/downloads/latest/awslogs-agent-setup.py -O
# (echo
#  echo
#  echo
#  echo /var/log/cloud_init_output.log
#  echo 1
#  echo 1
#  echo N) | python3 ./awslogs-agent-setup.py --region $EC2_REGION

#Make vault private directory
mkdir vault/private

#Manage scalyr formula:
touch salt_stack/pillar/scalyr.sls
rm -r salt_stack/salt/scalyr
mkdir salt_stack/salt/scalyr
touch salt_stack/salt/scalyr/init.sls && touch salt_stack/salt/scalyr/map.jinja && touch salt_stack/salt/scalyr/update_host.sls

#Make empty aws-creds file so that cloudformation script works properly.
cd config/
touch aws-credentials
source set_vars-auto_build_test.sh
cd ../bin/

#Create  keypair to attach to ec2 instances made by cloudformation.
python3.5 ./manage_keypair.py auto-build-test.boss delete auto-build-keypair
python3.5 ./manage_keypair.py auto-build-test.boss create auto-build-keypair
wait

#Build AMIs
echo " "
echo "----------------------Building AMIs----------------------"
echo " " 
<<<<<<< HEAD
python3.5 ./packer.py auth vault endpoint cachemanager activities --name autotest --no-bastion
=======
python3.5 ./packer.py auto-build-test.boss all --ami-version autotest --force
>>>>>>> 69d5977f
wait

echo " "
echo "----------------------Create Stack----------------------"
echo " " 

echo "Env:"
env

#Run building cloudformation
yes | python3.5 ./cloudformation.py create auto-build-test.boss all --ami-version autotest
wait

echo " "
echo "----------------------Performing Tests----------------------"
echo " " 

#Perform tests on temporary test stacks

#Endpoint tests:
echo 'Performing tests...'
python3.5 ./bastion.py endpoint.auto-build-test.boss ssh-cmd "cd /srv/www/django && python3 manage.py test"# python3 manage.py test -- -c inttest.cfg

#ndingest library
python3.5 ./bastion.py endpoint.auto-build-test.boss ssh-cmd "python3 -m pip install pytest"
python3.5 ./bastion.py endpoint.auto-build-test.boss ssh-cmd "cd /usr/local/lib/python3/site-packages/ndingest && export NDINGEST_TEST=1 && pytest -c test_apl.cfg"

#cachemanage VM
python3.5 ./bastion.py cachemanager.auto-build-test.boss ssh-cmd "cd /srv/salt/boss-tools/files/boss-tools.git/cachemgr && sudo nose2 && sudo nose2 -c inttest.cfg"

echo " "
echo "----------------------Delete Stacks----------------------"
echo " " 

yes | python3.5 ./cloudformation.py delete auto-build-test.boss all
wait

# echo " "
# echo "----------------------Cleanup environment----------------------"
# echo " " 

Delete keypairs from aws
python3.5 ./manage_keypair.py auto-build-test.boss delete auto-build-keypair
Shutdown the instance an hour after script executes.
shutdown -h +3600"""

    print('Running script...')
    instance = EC2.run_instances(
        ImageId=AMI,
        KeyName='microns-bastion20151117',
        SecurityGroupIds=[
            "sg-00d308289c6e2baac"
        ],
        InstanceType=INSTANCE_TYPE,
        MinCount=1,
        MaxCount=1,
        IamInstanceProfile={
            'Name': 'apl-ec2-auto-test',
        },
        InstanceInitiatedShutdownBehavior='terminate', # make shutdown in script terminate ec2
        UserData=init_script # file to run on instance init
    )
    instance_id = instance['Instances'][0]['InstanceId']
    
    tag = EC2.create_tags(
        Resources=[
            instance_id,
        ],
        Tags=[
            {
            'Key':'Name',
            'Value':'build.test.boss',
            },
        ],
        )
    print("New instance created.")
    print(instance_id)
    return(instance_id)<|MERGE_RESOLUTION|>--- conflicted
+++ resolved
@@ -114,11 +114,7 @@
 echo " "
 echo "----------------------Building AMIs----------------------"
 echo " " 
-<<<<<<< HEAD
-python3.5 ./packer.py auth vault endpoint cachemanager activities --name autotest --no-bastion
-=======
 python3.5 ./packer.py auto-build-test.boss all --ami-version autotest --force
->>>>>>> 69d5977f
 wait
 
 echo " "
