"""Generate the resolution hierarchy for a channel

DownsampleChannel will increment the resolution and do
the comparison before finishing. The comparison is done
in the function because StepFunctions cannot compare
two JsonPath values.
"""

while '$.res_lt_max' == true:
    """WhileResolutionLessThanMax
    """
    Activity('DownsampleChannel')
        """RunDownSampleActivity

        boss-tools/activities/resolution_hierarchy.py
        """
<<<<<<< HEAD
        retry [] 1 3 1.0
=======
        retry [] 60 3 2.5
>>>>>>> 2cba80ed
<|MERGE_RESOLUTION|>--- conflicted
+++ resolved
@@ -14,8 +14,4 @@
 
         boss-tools/activities/resolution_hierarchy.py
         """
-<<<<<<< HEAD
-        retry [] 1 3 1.0
-=======
-        retry [] 60 3 2.5
->>>>>>> 2cba80ed
+        retry [] 60 3 2.5