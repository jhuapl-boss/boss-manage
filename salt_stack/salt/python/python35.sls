# Build Python 3.5.x from source and install to /usr/local/bin.
# pip3.5.x is also installed during the build process.
#
# The JUSTVERSION variable in the install script specifies the specific Python
# version installed.
#
# Redirecting output to /dev/null is essential.  Salt hung when run
# w/o redirecting output.

python35:
  pkg.installed:
    - pkgs:
        - build-essential: 11.6ubuntu6
        - zlib1g-dev: 1:1.2.8.dfsg-1ubuntu1
<<<<<<< HEAD
        - libssl-dev: 1.0.1f-1ubuntu2.17
=======
        - libssl-dev: 1.0.1f-1ubuntu2.16
        - libsqlite3-dev: 3.8.2-1ubuntu2.1
>>>>>>> 990f980d
  cmd.run:
    - name: |
        cd /tmp
        JUSTVERSION="3.5.1"
        VERSION="Python-"$JUSTVERSION
        curl -O https://www.python.org/ftp/python/$JUSTVERSION/$VERSION.tgz
        tar -zxvf $VERSION.tgz > /dev/null
        cd $VERSION
        sudo -H ./configure > /dev/null
        sudo -H make > /dev/null
        sudo -H make altinstall > /dev/null
        cd /tmp
        rm -rf $VERSION
        rm $VERSION.tgz
        cd /usr/local/bin
        ln -s python3.5 python3
        ln -s pip3.5 pip3
        cd /usr/local/lib
        ln -s python3.5 python3
    - cwd: /tmp
    - shell: /bin/bash
    - timeout: 600
    - unless: test -x /usr/local/bin/python3.5 && test -x /usr/local/bin/pip3.5<|MERGE_RESOLUTION|>--- conflicted
+++ resolved
@@ -12,12 +12,8 @@
     - pkgs:
         - build-essential: 11.6ubuntu6
         - zlib1g-dev: 1:1.2.8.dfsg-1ubuntu1
-<<<<<<< HEAD
         - libssl-dev: 1.0.1f-1ubuntu2.17
-=======
-        - libssl-dev: 1.0.1f-1ubuntu2.16
         - libsqlite3-dev: 3.8.2-1ubuntu2.1
->>>>>>> 990f980d
   cmd.run:
     - name: |
         cd /tmp
