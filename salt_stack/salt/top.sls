base:
    'consul*':
        - consul
        - boss-tools.bossutils
        - chrony

    'vault*':
        - vault.server
        - boss-tools.bossutils
        - scalyr
        - scalyr.update_host
        - chrony

    'auth*':
        - boss-tools.bossutils
        - keycloak
        - chrony

    'endpoint*':
        - boss-tools.bossutils
        - ndingest
        - django.rest-framework # install first and patch
        - boss.django
        - django.login # patch, expects django to already be installed
        - scalyr
        - scalyr.update_host
        - git
        - ingest-client.ingest
        - chrony

    'lambda*':
        - lambda-dev
        - chrony

    'ep-jenkins*':
        - jenkins-microns.endpoint

    'jenkins*':
        - jenkins-microns

    # Jenkins server for proofreader-web Django tests.
    'pr-jenkins*':
        - jenkins-microns.proofreader

    'proofreader-web*':
        - django.rest-framework # install first and patch
        - proofreader-web
        - django.login # patch, expects django to already be installed
        - scalyr
        - scalyr.update_host

    'workstation*':
        - python.python35
        - git
        - vault.client
        - aws.boto3
        - python.pyminifier

    'cachemanager*':
        - boss-tools.bossutils
        - boss-tools.cachemanager
        - scalyr
        - scalyr.update_host
        - git
        - chrony

    'activities*':
        - scalyr
        - scalyr.update_host
        - open-files.increase-open-files
        - boss-tools.activities

        # populate upload queue
        - ndingest
        - ingest-client.ingest

        # Resolution hierarchy
        - spdb
        - scipy

<<<<<<< HEAD
        # NTP
        - chrony
=======
    'backup*':
        - sun-java
        - sun-java.env
        - unzip
        - users.ec2-user
        - backup
>>>>>>> 999d4f7c
<|MERGE_RESOLUTION|>--- conflicted
+++ resolved
@@ -78,14 +78,13 @@
         - spdb
         - scipy
 
-<<<<<<< HEAD
         # NTP
         - chrony
-=======
+
     'backup*':
         - sun-java
         - sun-java.env
         - unzip
         - users.ec2-user
         - backup
->>>>>>> 999d4f7c
+        - chrony