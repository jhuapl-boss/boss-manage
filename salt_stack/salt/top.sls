--- conflicted
+++ resolved
@@ -88,7 +88,4 @@
         - unzip
         - users.ec2-user
         - backup
-<<<<<<< HEAD
-        - chrony
-=======
->>>>>>> b18872eb
+        - chrony