# Updating the existing Production stack

This guide helps walk you through the different steps that need to happen 
to update an existing production stack with the latest code.

*Note: This guide assumes that you already have an environment setup and can
successfully launch CloudFormation configurations.*

You will need to have the latest **boss-manage/vault/private/vault.production.boss** directory to complete these steps 

## Rebuild and Update Integration
This is not a mandatory step but it is a good thing to do before the Tag and Merge.
Rebuild the Integration Stack following [IntegrationRebuild.md](IntegrationRebuild.md) using **--ami-version lastSprint**, 
then update the stack with the latest code and test (Follow all the steps in this document for the 
Integration Stack except for Tag and Merge)

## Tag and Merge
Follow the instructions in  [TagAndMerge.md](TagAndMerge.md) to create 
AMIs for sprintXX

## AWS Credentials File
Make sure your:
**boss-manage/config/aws_credentials** file contains the production account keys
**boss-manage/vault/private/vault_aws_credentials** file contains the production vault account keys
**boss-manage/config/set_var.sh** should have SSH_KEY=theboss-prod-20161009.pem

### Scalyr Environment Setup
Set the environment variables necessary to add Scalyr monitoring of AWS instance
health checks.  The Scalyr values may be obtained from this page:
https://www.scalyr.com/keys

Login information was distributed in an encrypted email.

Here's a sample script for setting these values:

```shell
#!/bin/bash

export scalyr_readconfig_token='some key string'
export scalyr_writeconfig_token='another key string'
```

Create this script and save it (config/set_scalyr_vars.sh) for the next time you do the integration test build.  Run this script like so:

```shell
source ../config/set_scalyr_vars.sh
```
## Turn on Maintenance Mode
In boss-manage/cloud_formation run:
```shell
python3 ./maintenance.py on production.boss
```
In can take up to 10 to 15 minutes for DNS to be updated externally.
Use: dig api.theboss.io
to see if DNS has been changed back to ELB.
Once completed you will see a "Down for Maintenance Page" at both
* api.theboss.io
* auth.theboss.io
In can take up to 10 to 15 minutes for DNS to be updated externally.  (sometimes its fast)
Use: dig api.theboss.io
to see if DNS has been changed to cloudfront servers.


## Create SprintXX AMIs 
You can either create new AMIs:
```shell
$ cd boss-manage/bin
$  ./packer.py auth vault consul endpoint proofreader-web cachemanager --name sprintXX
```
or copy the latest AMIs from the console to become sprintXX (this way is faster if the AMIs will end up being the same version of code.)


### Updating IAM
Verify IAM Policy, Groups and Roles are the latest.  Master IAM scripts are located boss-manage/config/iam.
Make sure your AWS_CREDENTIALS is set for the production account

```shell
$ cd boss-manage.git/bin
$ ./iam_utils import
```

### Remove Subscriptions to ProductionMicronsMailingList in SNS 
Delete all subscrioptions to Production mailing list before upgrading.  Leaving them in place
will cause multiple emails and texts per minute to everyone on the list.
*Make a note of the contents so you can add them back in later.*

### Updating configs

For the *core*, *api* configurations
run the following command. You have to wait for each command to finish before
launching the next configuration as they build upon each other.  

```shell
$ ./cloudformation.py update production.boss --scenario production core
```

*Note: The cloudformation.py script will automatically use the latest created AMIs
that are named with a commit hash.  If you want to use specific AMIs use the **--ami-version***

After completion check that vault still works, look for password:
```shell
./bastion.py vault.production.boss vault-read secret/auth/realm
```

This will show the status of all the consul nodes:
```shell
$ ./bastion.py consul.production.boss ssh-all 'sudo consul operator raft -list-peers; sudo consul members'
```

```shell
$ ./cloudformation.py update production.boss --scenario production api
```

For *cachedb* and *cloudwatch* delete and create the cloud formation stacks again.

```shell
$ ./cloudformation.py delete production.boss --scenario production cachedb
$ ./cloudformation.py create production.boss --scenario production cachedb
$ ./cloudformation.py delete production.boss --scenario production cloudwatch
$ ./cloudformation.py create production.boss --scenario production cloudwatch
```

## Get bossadmin password
```shell
cd vault
./bastion.py vault.integration.boss vault-read secret/auth/realm
```
Login to https://api.theboss.io/v0.7/collection/
Uses bossadmin and the password you now have to sync bossadmin to django

## Manually update the api ELB timeout
Go to EC2 in AWS console
select load balancers on left side
click the checkbox for the loadbalancer to change
under attributes 
Set "Idle timeout: 300 seconds"

## Manually update the multilambda timeout
Go to Lambda in AWS console
select Configuration tab
Advanced Settings
Change *Timeout* to be 2 mins.

## Add Trigger to multilambda.production.boss
Go to S3 in the AWS console
select tiles.production.boss bucket properties
under Events delete the current Lambda (if there is one)
save

Now Go to Lambda in the AWS console, 
Select multilambda.production.boss
Select trigger tab
click in the empty box Lambda is pointing to in the diagram.  Now select the S3 in the drop down box.
A new dialog will come up
Bucket:  tiles.production.boss
Event Type:  Object Created (All)
click submit (You may need to scroll down to see the submit button)

## Turn off Maintenance Mode
In boss-manage/cloud_formation run:
```shell
python3 ./maintenance.py off production.boss
```
In can take up to 10 to 15 minutes for DNS to be updated externally.
Use: dig api.theboss.io
to see if DNS has been changed back to ELB.

### Add Subscriptions to ProductionMicronsMailingList in SNS
Take the list of emails and phone numbers you created earlier and 
add them back into the ProductionMicronsMailingList Topic in SNS.

## Run unit tests on Endpoint
If you are following these instructions for the integration development environment, skip the
export RUN_HIGH_MEM_TESTS line.  That line runs 2 tests that need >2.5GB of memory
to run and will fail in the integration environment

```shell
cd vault
./bastion.py bastion.integration.boss endpoint.integration.boss ssh
export RUN_HIGH_MEM_TESTS=true
cd /srv/www/django
sudo python3 manage.py test
```
	output should say Ran 257 tests.

## Integration Tests
After the integration instance is launched the following tests need to be run,
results recorded, and developers notified of any problems.

### Endpoint Integration Tests

#### Test While Logged onto the Endpoint VM
```shell
export RUN_HIGH_MEM_TESTS=true
cd /srv/www/django
sudo python3 manage.py test --pattern="int_test_*.py"
```
	output should say 55 Tests OK with 7 skipped tests

### Cachemanager Integration Tests

#### Test While Logged onto the Cachemanager VM

```shell
cd /srv/salt/boss-tools/files/boss-tools.git/cachemgr
sudo nose2
sudo nose2 -c inttest.cfg
```
	there is currently issues with some of the tests not getting setup correctly. cache-DB and cache-state-db need to be manutally set to 1.
	or the tests hang.


#### Test Using Intern From a Client

intern integration tests should be run from your local workstation or a VM
**not** running within the integration VPC.

First ensure intern is current:

```shell
# Clone the repository if you do not already have it.
git clone https://github.com/jhuapl-boss/intern.git

# Otherwise update with `pull`.
# git pull

# Make the repository the current working directory.
cd intern

# Check out the integration branch.
# If there is no current integration branch, use master.
git checkout integration

# Ensure dependencies are current.
sudo pip3 install -r requirements.txt
```

<<<<<<< HEAD
In your browser, open https://api.theboss.io/vX.Y/mgmt/token

Your browser should be redirected to the KeyCloak login page.

Create a new account and return to the token page.
=======
##### Setup new user for testing  (don't use bossadmin for this)
go to
https://api.production.theboss.io/v0.7/collection
login / register new user
https://api.production.theboss.io/token
This token will be copied-pasted into the intern config file.
>>>>>>> 4f08d456

then logout and login as bossadmin
Go to boss console 
https://api.production.theboss.io and give your new user
* resource-manager
* user-manager

SSO -> Manager Users, select your user and add the roles

```shell
mkdir ~/.intern
EDITOR ~/.intern/intern.cfg
```

In your text editor, copy and paste the text config values below. Replace all
all tokens with the token displayed in your browser.

```
[Project Service]
protocol = https
host = api.theboss.io
# Replace with your token.
token = xxxxxxxxxxxxxxxxxxxxxxxxxxxxxxxxxxxxxxxx

[Metadata Service]
protocol = https
host = api.theboss.io
# Replace with your token.
token = xxxxxxxxxxxxxxxxxxxxxxxxxxxxxxxxxxxxxxxx

[Volume Service]
protocol = https
host = api.theboss.io
# Replace with your token.
token = xxxxxxxxxxxxxxxxxxxxxxxxxxxxxxxxxxxxxxxx
```
Additionally, create a copy of `~/.intern/intern.cfg` as `test.cfg` in the intern
repository directory.

<<<<<<< HEAD
##### Setup via the Django Admin Page

In your browser, go to https://api.theboss.io/admin

Login using the bossadmin account created previously (this was created during
the endpoint initialization and unit test step).

Click on `Boss roles`.

Click on `ADD BOSS ROLE`.

Find the user you created and add the `ADMIN` role to that user and save.


=======
>>>>>>> 4f08d456
##### Run Intern Integration Tests

Finally, open a shell and run the integration tests:

```shell
# Go to the location of your cloned intern repository.
cd intern.git
python3 -m unittest discover -p int_test*
```

Output should say:

```
Ran x tests in x.xxxs.

OK
```

### Automated Tests
To be filled out

### Manual Checks
* https://api.theboss.io/ping/
* https://api.theboss.io/v0.7/collection/
* Login into Scalyr and verify that the new instances appear on the overview page.
* Also on Scalyr, check the cloudwatch log for the presence of the instance IDs of the endpoint and proofreader.

# Finally 
## Change AWS Credentials back to dev account
Make sure your:
**boss-manage/config/aws_credentials** file contains the developer account keys
**boss-manage/vault/private/vault_aws_credentials** file contains the developer vault account keys
**boss-manage/config/set_var.sh** should have SSH_KEY=<yourdefault key>

## Create SprintXX AMIs in developer account 
Its best to create new hash versions of the AMIs like this:
```shell
$ cd boss-manage/bin
$  ./packer.py auth vault consul endpoint proofreader-web cachemanager
```
And then copy the latest AMIs from the console to become sprintXX 
(this way developers can get the latest AMIs without explicitly specifying sprintXX)
<|MERGE_RESOLUTION|>--- conflicted
+++ resolved
@@ -235,20 +235,12 @@
 sudo pip3 install -r requirements.txt
 ```
 
-<<<<<<< HEAD
+##### Setup new user for testing  (don't use bossadmin for this)
 In your browser, open https://api.theboss.io/vX.Y/mgmt/token
 
 Your browser should be redirected to the KeyCloak login page.
-
 Create a new account and return to the token page.
-=======
-##### Setup new user for testing  (don't use bossadmin for this)
-go to
-https://api.production.theboss.io/v0.7/collection
-login / register new user
-https://api.production.theboss.io/token
 This token will be copied-pasted into the intern config file.
->>>>>>> 4f08d456
 
 then logout and login as bossadmin
 Go to boss console 
@@ -288,23 +280,6 @@
 Additionally, create a copy of `~/.intern/intern.cfg` as `test.cfg` in the intern
 repository directory.
 
-<<<<<<< HEAD
-##### Setup via the Django Admin Page
-
-In your browser, go to https://api.theboss.io/admin
-
-Login using the bossadmin account created previously (this was created during
-the endpoint initialization and unit test step).
-
-Click on `Boss roles`.
-
-Click on `ADD BOSS ROLE`.
-
-Find the user you created and add the `ADMIN` role to that user and save.
-
-
-=======
->>>>>>> 4f08d456
 ##### Run Intern Integration Tests
 
 Finally, open a shell and run the integration tests:
