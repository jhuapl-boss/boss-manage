--- conflicted
+++ resolved
@@ -186,7 +186,6 @@
     if len(resp) == 0:
         return default
     else:
-<<<<<<< HEAD
         return resp[0] in ('y', 'Y')
 
 def parse_hostname(hostname):
@@ -220,8 +219,6 @@
             machine, bosslet_name = tmp[0], None
 
     return (idx, machine, bosslet_name)
-=======
-        return True
 
 class console:
     """
@@ -242,5 +239,4 @@
 
     @staticmethod
     def fail(message):
-        print('\033[91m' + message +'\033[0m')
->>>>>>> 97856dda
+        print('\033[91m' + message +'\033[0m')