# Copyright 2016 The Johns Hopkins University Applied Physics Laboratory
#
# Licensed under the Apache License, Version 2.0 (the "License");
# you may not use this file except in compliance with the License.
# You may obtain a copy of the License at
#
#    http://www.apache.org/licenses/LICENSE-2.0
#
# Unless required by applicable law or agreed to in writing, software
# distributed under the License is distributed on an "AS IS" BASIS,
# WITHOUT WARRANTIES OR CONDITIONS OF ANY KIND, either express or implied.
# See the License for the specific language governing permissions and
# limitations under the License.

import sys
import os
import subprocess
import shlex
import getpass
import string
import warnings

from contextlib import contextmanager

@contextmanager
def open_(filename, mode='r'):
    """Custom version of open that understands stdin/stdout"""
    is_std = filename is None or filename == '-'
    if is_std:
        if 'r' in mode:
            fh = sys.stdin
        else:
            fh = sys.stdout
    else:
        fh = open(filename, mode)

    try:
        yield fh
    finally:
        if not is_std:
            fh.close()


def get_command(action=None):
    argv = sys.argv[:]
    if action:
        # DP HACK: hardcoded list of supported actions, should figure out something else
        actions = ["create", "update", "delete", "post-init", "pre-init", "generate"]
        argv = [action if a in actions else a for a in argv]

    return " ".join(argv)

def json_sanitize(data):
    return (data.replace('"', '\"')
                .replace('\\', '\\\\'))

def python_minifiy(file):
    """Outputs a minified version of the given Python file.

    Runs pyminifier on the given file.  The minified filename has '.min'
    added before the '.py' extension.  This function is used to help code
    fit under the 4k limit when uploading lambda functions, directly, as
    opposed to pointing to a zip file in S3.  The minification process
    strips out all comments and uses minimal whitespace.

    Example: lambda.py => lambda.min.py

    Args:
        file (string): File name of Python file to minify.

    Returns:
        (string): File name of minified file.

    Raises:
        (subprocess.CalledProcessError): on a non-zero return code from pyminifier.
    """
    file_parts = os.path.splitext(file)
    min_filename = file_parts[0] + '.min' + file_parts[1]
    cmd = 'pyminifier -o ' + min_filename + ' ' + file
    result = subprocess.run(
        shlex.split(cmd), stdout=subprocess.PIPE, stderr=subprocess.PIPE)
    if result.returncode != 0:
        print(result.stderr)
    # Package up exception with output and raise if there was a failure.
    result.check_returncode()
    return min_filename

def get_commit():
    """Get the git commit hash of the current directory.

    Returns:
        (string) : The git commit hash or "unknown" if it could not be located
    """
    try:
        cmd = "git rev-parse HEAD"
        result = subprocess.run(shlex.split(cmd), stdout=subprocess.PIPE)
        return result.stdout.decode("utf-8").strip()
    except:
        return "unknown"

def keypair_to_file(keypair):
    """Looks for the SSH private key for keypair under ~/.ssh/

    Prints an error if the file doesn't exist.

    Args:
        keypair (string) : AWS keypair to locate a private key for

    Returns:
        (string|None) : SSH private key file path or None is the private key doesn't exist.
    """
    file = os.path.expanduser("~/.ssh/{}.pem".format(keypair))
    if not os.path.exists(file):
        print("Error: SSH Key '{}' does not exist".format(file))
        return None
    return file


def password(what):
    """Prompt the user for a password and verify it.

    If password and verify don't match the user is prompted again

    Args:
        what (string) : What password to enter

    Returns:
        (string) : Password
    """
    while True:
        pass_ = getpass.getpass("{} Password: ".format(what))
        pass__ = getpass.getpass("Verify {} Password: ".format(what))
        if pass_ == pass__:
            return pass_
        else:
            print("Passwords didn't match, try again.")


def generate_password(length=16):
    """Generate an alphanumeric password of the given length.

    Args:
        length (int) : length of the password to be generated

    Returns:
        (string) : password
    """
    chars = string.ascii_letters + string.digits  #+ string.punctuation
    return "".join([chars[c % len(chars)] for c in os.urandom(length)])

def find_dict_with(list_of_dicts, key, value):
    """
    finds the first dictionary containing the key, value pair.
    Args:
        list_of_dicts: a list of dictionaries
        key:  key to search for in the dictionaries
        value:  the value that should be assigned to the key

    Returns:
        returns the first dictionary containing the key,value pair.
    """
    for d in list_of_dicts:
        if key in d:
            if d[key] == value:
                return d;
    return None

<<<<<<< HEAD
def deprecated(msg = "The called function is now deprecated"):
    warnings.warn(msg, DeprecationWarning, stacklevel=2)

def parse_hostname(hostname):
    # handle one of the following
    # - index.machine_name.bosslet_name
    # - index.machine_name
    # - machine_name.bosslet_name
    # - machine_name
    # where bosslet_name may contain a '.'

    # split out the index, machine name, and bosslet name
    try:
        # assume index.machine.bosslet
        tmp = hostname.split(".", 1)
        idx = int(tmp[0])
        try:
            _, machine, bosslet_name = hostname.split(".", 2)
        except ValueError: # assume no bosslet_name
            # handle just index.machine
            _, machine = tmp
            bosslet_name = None
    except ValueError: # assume no index
        idx = None
        try:
            # handle just machine.bosslet
            machine, bosslet_name = tmp
        except ValueError: # assume no bosslet_name
            # handle just machine
            machine, bosslet_name = tmp[0], None

    return (idx, machine, bosslet_name)
=======
def get_user_confirm(message):
    """
    General method to warn the user to read the message before proceeding
    and prompt a yes or no answer.
    
    Args:
        message(str): The message which will be showed to the user.
    
    Returns:
        returns True if user confirms with yes
    """
    resp = input(message + " [y/N]")
    if len(resp) == 0 or resp[0] not in ('y', 'Y'):
        print("Canceled")
        return False
    else:
        return True
>>>>>>> f40b1b58
<|MERGE_RESOLUTION|>--- conflicted
+++ resolved
@@ -165,7 +165,6 @@
                 return d;
     return None
 
-<<<<<<< HEAD
 def deprecated(msg = "The called function is now deprecated"):
     warnings.warn(msg, DeprecationWarning, stacklevel=2)
 
@@ -198,7 +197,7 @@
             machine, bosslet_name = tmp[0], None
 
     return (idx, machine, bosslet_name)
-=======
+
 def get_user_confirm(message):
     """
     General method to warn the user to read the message before proceeding
@@ -215,5 +214,4 @@
         print("Canceled")
         return False
     else:
-        return True
->>>>>>> f40b1b58
+        return True