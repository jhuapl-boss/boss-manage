# Copyright 2016 The Johns Hopkins University Applied Physics Laboratory
#
# Licensed under the Apache License, Version 2.0 (the "License");
# you may not use this file except in compliance with the License.
# You may obtain a copy of the License at
#
#    http://www.apache.org/licenses/LICENSE-2.0
#
# Unless required by applicable law or agreed to in writing, software
# distributed under the License is distributed on an "AS IS" BASIS,
# WITHOUT WARRANTIES OR CONDITIONS OF ANY KIND, either express or implied.
# See the License for the specific language governing permissions and
# limitations under the License.

import time
from urllib.request import urlopen, HTTPError
from contextlib import contextmanager

from . import exceptions
from . import aws
from .utils import keypair_to_file
from .ssh import SSHConnection, SSHTarget, vault_tunnel
from .vault import Vault
from .exceptions import SSHError
from .names import AWSNames


def gen_timeout(total, step):
    """Break the total timeout value into steps
    that are a specific size.

    Args:
        total (int) : total number seconds
        step (int) : length of step

    Returns:
        (list) : list containing a repeated number of step
                 plus the remainder if step doesn't evenly divide
    """
    times, remainder = divmod(total, step)
    rtn = [step for i in range(times)]
    if remainder > 0:
        rtn.insert(0, remainder) # Sleep for the partial time first
    return rtn

class ExternalCalls:
    """Class that helps with forming connections from the local machine to machines
    within a VPC through the VPC's bastion machine.
    """
    def __init__(self, bosslet_config):
        """ExternalCalls constructor

        Args:
            session (Session) : Boto3 session used to lookup machine IPs in AWS
            keypair (string) : Name of the AWS EC2 keypair to use when connecting
                               All AWS EC2 instances connected to need to use the
                               same keypair
                               Keypair is converted to file on disk using keypair_to_file()
            domain (string) : BOSS internal VPC domain name
        """
        self.names = bosslet_config.names
        self.session = bosslet_config.session
        self.keypair_file = bosslet_config.ssh_key

        bastion_ip = aws.machine_lookup(self.session, self.names.dns.bastion)

        self.bastions = [ SSHTarget(self.keypair_file, bastion_ip) ]

        if bosslet_config.outbound_bastion:
            self.bastions.insert(0, bosslet_config.outbound_bastion)

        self.vault_hostname = self.names.dns.vault
        ips = aws.machine_lookup_all(self.session,
                                     self.vault_hostname,
                                     public_ip=False)
        self.vaults = [Vault(self.vault_hostname, ip) for ip in ips]

        # keep track of previous connections to limit the need for looking up IP addresses
        self.connections = {}

    @contextmanager
    def vault(self):
        class ContextVault(object):
            @staticmethod
            def initialize():
                """Initialize and configure all of the vault servers.

                Lookup all vault IPs for the VPC, initialize and configure the first server
                and then unseal any other servers.
                """
                self.vaults[0].initialize()
                for vault in self.vaults[1:]:
                    vault.unseal()

            @staticmethod
            def unseal():
                """Unseal all of the vault servers.

                Lookup all vault IPs for the VPC and unseal each server.
                """
                for vault in self.vaults:
                    vault.unseal()

            @staticmethod
            def read(path):
                """Read data from vault and return just the dict of data"""
                data = self.vaults[0].read(path)
                return data['data'] if data else None

            # DP NOTE: Bind basic methods to the Vault object methods
            write = self.vaults[0].write
            update = self.vaults[0].update
            delete = self.vaults[0].delete
            provision = self.vaults[0].provision
            revoke = self.vaults[0].revoke
<<<<<<< HEAD
            revoke_secret_prefix = self.vaults[0].revoke_secret_prefix
=======
            set_policy = self.vaults[0].set_policy
            list_policies = self.vaults[0].list_policies
>>>>>>> 999d4f7c

        with vault_tunnel(self.keypair_file, self.bastions):
            yield ContextVault()

    def ssh(self, target):
        """Open a SSH connection to the target machine (AWS instance name) and return a method
        that can be used to execute commands on the remote machines.
        """
        # DP ???: Should cf_config be passed so we can lookup the full hostname
        #         and use the correct session object
        if target not in self.connections:
            target_ip = aws.machine_lookup(self.session, target, public_ip=False)

            ssh_target = SSHTarget(self.keypair_file, target_ip, 22, 'ubuntu')
            self.connections[target] = SSHConnection(ssh_target, self.bastions)

        return self.connections[target].cmds()

    def tunnel(self, target, port, type_='ec2'):
        """Open a SSH connectio to the target machine (AWS instance name) / port and return the local
        port of the tunnel to connect to.
        """
        # DP ???: Should cf_config be passed so we can lookup the full hostname
        #         and use the correct session object
        key = (target, port)
        if key not in self.connections:
            if type_ == 'ec2':
                target_ip = aws.machine_lookup(self.session, target, public_ip=False)
            elif type_ == 'rds':
                target_ip = aws.rds_lookup(self.session, target.replace('.', '-'))
            else:
                raise Exception("Unsupported: tunnelling to machine type {}".format(type_))
            ssh_target = SSHTarget(self.keypair_file, target_ip, port, 'ubuntu')
            self.connections[key] = SSHConnection(ssh_target, self.bastions)

        return self.connections[key].tunnel()


    def check_vault(self, timeout, exception=True):
        """Vault status check to see if Vault is accessible
        """
        ssh_errors = 8
        error_sleep = 30 # seconds
        while True:
            try:
                with vault_tunnel(self.keypair_file, self.bastions):
                    for sleep in gen_timeout(timeout, 15): # 15 second sleep
                        if self.vaults[0].status_check():
                            return True
                        time.sleep(sleep)

                    if exception:
                        msg = "Cannot connect to Vault after {} seconds".format(timeout)
                        raise exceptions.StatusCheckError(msg, self.vault_hostname)
                    else:
                        return False
            except SSHError:
                ssh_errors -= 1
                if ssh_errors == 0:
                    raise
                else:
                    print("Error establishing SSH tunnel to Vault, waiting")
                    time.sleep(error_sleep)


    def check_keycloak(self, timeout, exception=True):
        """Keycloak status check to see if Keycloak is accessible
        """
        # DP ???: use the actual login url so the actual API is checked..
        #         (and parse response for 403 unauthorized vs any other error..)

        # SH Manually waiting 30 secs before opening the ssh tunnel
        #    Have seen tunnel timeout a few times now before the URL returns OK.
        time.sleep(30)

        # TODO Handle if there is an error with establishing the tunnel
        with self.tunnel(self.names.dns.auth, 8080) as port:
            # Could move to connecting through the ELB, but then KC will have to be healthy
            URL = "http://localhost:{}/auth/".format(port)

            for sleep in gen_timeout(timeout, 15): # 15 second sleep
                try:
                    res = urlopen(URL)
                    if res.getcode() == 200:
                        return True
                except:# HTTPError: Also seeing RemoteDisconnected
                    pass
                time.sleep(sleep)

            if exception:
                msg = "Cannot connect to Keycloak after {} seconds".format(timeout)
                raise exceptions.StatusCheckError(msg, "auth." + self.domain)
            else:
                return False

    def check_url(self, url, timeout, exception=True):
        for sleep in gen_timeout(timeout, 15): # 15 second sleep
            try:
                res = urlopen(url)
                if res.getcode() == 200:
                    return True
            except HTTPError:
                pass
            time.sleep(sleep)

        if exception:
            msg = "Cannot connect to URL after {} seconds".format(timeout)
            raise exceptions.StatusCheckError(msg, url)
        else:
            return False

    def check_django(self, machine, manage_py, exception=True):
        cmd = "sudo python3 {} check 2> /dev/null > /dev/null".format(manage_py) # suppress all output

        with self.ssh(machine) as ssh:
            ret = ssh(cmd)
            if exception and ret != 0:
                msg = "Problem with the {}'s Django configuration".format(machine)
                raise exceptions.StatusCheckError(msg, machine + "." + self.domain)

            return ret == 0 # 0 - no issues, 1 - problems
<|MERGE_RESOLUTION|>--- conflicted
+++ resolved
@@ -113,12 +113,9 @@
             delete = self.vaults[0].delete
             provision = self.vaults[0].provision
             revoke = self.vaults[0].revoke
-<<<<<<< HEAD
             revoke_secret_prefix = self.vaults[0].revoke_secret_prefix
-=======
             set_policy = self.vaults[0].set_policy
             list_policies = self.vaults[0].list_policies
->>>>>>> 999d4f7c
 
         with vault_tunnel(self.keypair_file, self.bastions):
             yield ContextVault()
