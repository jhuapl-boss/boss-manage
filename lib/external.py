--- conflicted
+++ resolved
@@ -23,13 +23,8 @@
 from .utils import keypair_to_file
 from .ssh import SSHConnection, SSHTarget, vault_tunnel
 from .vault import Vault
-<<<<<<< HEAD
-from .names import AWSNames
-=======
 from .exceptions import SSHError
 from .names import AWSNames
-
->>>>>>> 252f2abe
 
 def gen_timeout(total, step):
     """Break the total timeout value into steps
@@ -168,8 +163,7 @@
         Returns:
             cursor object context
         """
-        names = AWSNames(self.domain)
-        DB_HOST_NAME = names.endpoint_db
+        DB_HOST_NAME = self.names.endpoint_db.rds
         logging.debug("DB Hostname is: {}".format(DB_HOST_NAME))
 
         logging.info('Getting MySQL parameters from Vault (slow) . . .')
@@ -186,8 +180,8 @@
                 cursor = sql.cursor()
                 yield cursor
             finally:
+                cursor.close()
                 sql.close()
-                cursor.close()
 
     def check_vault(self, timeout, exception=True):
         """Vault status check to see if Vault is accessible
