# Copyright 2014 The Johns Hopkins University Applied Physics Laboratory
#
# Licensed under the Apache License, Version 2.0 (the "License");
# you may not use this file except in compliance with the License.
# You may obtain a copy of the License at
#
#    http://www.apache.org/licenses/LICENSE-2.0
#
# Unless required by applicable law or agreed to in writing, software
# distributed under the License is distributed on an "AS IS" BASIS,
# WITHOUT WARRANTIES OR CONDITIONS OF ANY KIND, either express or implied.
# See the License for the specific language governing permissions and
# limitations under the License.

from . import hosts

class AWSNames(object):
    """
    All names are returned as dotted names (containg '.' between each component).
    Some AWS resources cannot have '.' in their name. In these cases the
    CloudFormationConfiguration add_* methods will convert '.' to '-' as needed.
    """

    def __init__(self, base):
        self.base = base
        self.base_dot = '.' + base

    ##################################
    # Generic rules for different type of AWS resources
    def subnet(self, name):
        return name + self.base_dot

    def public_dns(self, name):
        name = name.split('.')[0]
        if self.base in hosts.BASE_DOMAIN_CERTS.keys():
            dns = name + "." + hosts.BASE_DOMAIN_CERTS[self.base]
        else:
            stack = self.base.split('.')[0]
            dns = "{}-{}.{}".format(name, stack, hosts.DEV_DOMAIN)
        return dns

    ##################################
    # Properties for common / well known BOSS resources
    RESOURCES = {
        "bastion": "bastion",
        "auth": "auth", # ec2 instance, security group
        "auth_db": "auth-db",
        "vault": "vault",
        "consul": "consul",
        "api": "api", # public name of endoint
        "endpoint": "endpoint",
        "endpoint_db": "endpoint-db",
        "endpoint_elb": "elb",
        "proofreader": "proofreader-web",
        "proofreader_db": "proofreader-db",
        "dns": "dns", # lambda, sns topic display name, sns topic name
        "internal": "internal", # subnet, security group, route table
        "ssh": "ssh",
        "https": "https",
        "http": "http",
        "internet": "internet",
        "meta": "bossmeta",
        "cache": "cache",
        "cache_state": "cache-state",
        "cache_manager": "cachemanager",
        "cache_db": "cachedb",
        "cuboid_bucket": "cuboids",
        "multi_lambda": "multiLambda",
        "s3_index": "s3index",
        "ingest_bucket": "ingest",
        "tile_bucket": "tiles",
        "tile_index": "tileindex",
        "id_index": "idIndex",
        "id_count_index": "idCount",
        "s3flush_queue": "S3flush",
        "deadletter_queue": "Deadletter",
        'write_lock_topic': 'WriteLockAlert',
        'write_lock': 'WriteLockAlert',
        'vault_monitor': 'vaultMonitor',
        'consul_monitor': 'consulMonitor',
        'vault_consul_check': 'checkVaultConsul',
        'activities': 'activities',
        'delete_cuboid': 'Delete.Cuboid',
        'delete_bucket': 'delete',
        'delete_experiment': 'Delete.Experiment',
        'delete_collection': 'Delete.Collection',
        'delete_coord_frame': 'Delete.CoordFrame',
        'query_deletes': 'Query.Deletes',
        'delete_event_rule': 'deleteEventRule',
        'delete_lambda': "deleteLambda",
        'resolution_hierarchy': 'Resolution.Hierarchy',
        'downsample_volume': 'Downsample.Volume',
        'downsample_volume_lambda': 'downsampleVolumeLambda',
        'ingest_queue_populate': 'Ingest.Populate',
        'ingest_queue_upload': 'Ingest.Upload',
        'ingest_lambda': 'IngestUpload',
        'dynamo_lambda': 'dynamoLambda',
        'trigger_dynamo_autoscale': 'triggerDynamoAutoscale',
        'downsample_status': 'downsample-status',
        'downsample_dlq': 'downsample-dlq',
    }

    def __getattr__(self, name):
        if name not in self.RESOURCES:
            raise AttributeError("{} is not a valid BOSS AWS Resource name".format(name))

        hostname = self.RESOURCES[name]
        if name in ['write_lock_topic']:
            return hostname

        fq_hostname = hostname + self.base_dot

        if name in ['multi_lambda', 'write_lock', 'vault_monitor', 'consul_monitor', 'vault_consul_check',
<<<<<<< HEAD
                    'delete_lambda', 'ingest_lambda', 'dynamo_lambda', 'downsample_dlq']:
=======
                    'delete_lambda', 'ingest_lambda', 'dynamo_lambda',
                    'downsample_volume_lambda']:
>>>>>>> b41d0d04
            fq_hostname = fq_hostname.replace('.','-')

        if name in ['s3flush_queue', 'deadletter_queue', 'delete_cuboid', 'query_deletes',
                    'ingest_queue_populate', 'ingest_queue_upload', 'resolution_hierarchy',
                    'downsample_volume', 'delete_experiment', 'delete_collection', 'delete_coord_frame']:
            fq_hostname = "".join(map(lambda x: x.capitalize(), fq_hostname.split('.')))

        return fq_hostname
<|MERGE_RESOLUTION|>--- conflicted
+++ resolved
@@ -111,12 +111,7 @@
         fq_hostname = hostname + self.base_dot
 
         if name in ['multi_lambda', 'write_lock', 'vault_monitor', 'consul_monitor', 'vault_consul_check',
-<<<<<<< HEAD
-                    'delete_lambda', 'ingest_lambda', 'dynamo_lambda', 'downsample_dlq']:
-=======
-                    'delete_lambda', 'ingest_lambda', 'dynamo_lambda',
-                    'downsample_volume_lambda']:
->>>>>>> b41d0d04
+                    'delete_lambda', 'ingest_lambda', 'dynamo_lambda', 'downsample_dlq', 'downsample_volume_lambda']:
             fq_hostname = fq_hostname.replace('.','-')
 
         if name in ['s3flush_queue', 'deadletter_queue', 'delete_cuboid', 'query_deletes',
