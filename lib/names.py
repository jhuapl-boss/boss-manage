--- conflicted
+++ resolved
@@ -92,12 +92,9 @@
         'ingest_queue_populate': 'Ingest.Populate',
         'ingest_queue_upload': 'Ingest.Upload',
         'ingest_lambda': 'IngestUpload',
-<<<<<<< HEAD
         'downsample_volume': 'DownsampleVolume',
-=======
         'dynamo_lambda': 'dynamoLambda',
         'trigger_dynamo_autoscale': 'triggerDynamoAutoscale'
->>>>>>> 91a4a36b
     }
 
     def __getattr__(self, name):
@@ -111,11 +108,7 @@
         fq_hostname = hostname + self.base_dot
 
         if name in ['multi_lambda', 'write_lock', 'vault_monitor', 'consul_monitor', 'vault_consul_check',
-<<<<<<< HEAD
-                    'delete_lambda', 'ingest_lambda', 'downsample_volume']:
-=======
-                    'delete_lambda', 'ingest_lambda', 'dynamo_lambda']:
->>>>>>> 91a4a36b
+                    'delete_lambda', 'ingest_lambda', 'dynamo_lambda', 'downsample_volume']:
             fq_hostname = fq_hostname.replace('.','-')
 
         if name in ['s3flush_queue', 'deadletter_queue', 'delete_cuboid', 'query_deletes',
