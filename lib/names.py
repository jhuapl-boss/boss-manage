--- conflicted
+++ resolved
@@ -162,12 +162,7 @@
 
         fq_hostname = hostname + self.base_dot
 
-<<<<<<< HEAD
-        # Lambda names cannot have periods, so we use dashes, instead.
         if name in ['multi_lambda', 'write_lock', 'vault_monitor', 'vault_consul_check',
-=======
-        if name in ['multi_lambda', 'write_lock', 'vault_monitor', 'consul_monitor', 'vault_consul_check',
->>>>>>> d09e82e1
                     'delete_lambda', 'ingest_lambda', 'dynamo_lambda', 
                     'index_s3_writer_lambda', 'index_fanout_id_writer_lambda',
                     'downsample_dlq', 'downsample_volume_lambda',
