# Copyright 2016 The Johns Hopkins University Applied Physics Laboratory
#
# Licensed under the Apache License, Version 2.0 (the "License");
# you may not use this file except in compliance with the License.
# You may obtain a copy of the License at
#
#    http://www.apache.org/licenses/LICENSE-2.0
#
# Unless required by applicable law or agreed to in writing, software
# distributed under the License is distributed on an "AS IS" BASIS,
# WITHOUT WARRANTIES OR CONDITIONS OF ANY KIND, either express or implied.
# See the License for the specific language governing permissions and
# limitations under the License.

"""Configuration class and supporting classes for building and launching
Cloudformation templates.

Author:
    Derek Pryor <Derek.Pryor@jhuapl.edu>
"""

import os
import time
import json
from botocore.exceptions import ClientError

from . import hosts
from . import aws
from . import utils

def get_scenario(var, default = None):
    """Handle getting the appropriate value from a variable using the SCENARIO
    environmental variable.

    A common method that will currently handle decoding the (potential) dictionary
    of variable values and selecting the correct on based on the SCENARIO environmental
    variable.

    If the key defined in SCENARIO doesn't exist in the variable dictionary, the
    key "default" is used, and if that key is not defined, the default argument
    passed to the function is used.

    If var is not a dict, then it is returned without any change

    Args:
        var : The variable to (potentially) figure out the SCENARIO version for
        default : Default value if var is a dict and don't have a key for the SCENARIO

    Returns
        object : The variable or the SCENARIO version of the variable
    """
    scenario = os.environ["SCENARIO"]
    if type(var) == dict:
        var_ = var.get(scenario, None)
        if var_ is None:
            var_ = var.get("default", default)
    else:
        var_ = var
    return var_

def bool_str(val):
    """CloudFormation Template formatted boolean string.

    CloudFormation uses all lowercase for boolean values, which means that
    str() will not work correctly for boolean values.

    Args:
        val (bool) : Boolean value to convert to a string

    Returns:
        (str) : String of representing the boolean value
    """
    return "true" if val else "false"

def Arn(key):
    """Get the Arn attribute of the given template resource"""
    return { 'Fn::GetAtt': [key, 'Arn']}

class Ref(dict):
    """Turn a template key name into a template reference.

    This allows methods to handle both reference and non reference
    values without any work.
    """
    def __init__(self, key):
        super(Ref, self).__init__(self, Ref=key)

    def __str__(self):
        # DP NOTE: by default str / repr formatted python dictionaries
        # are not JSON compatible due to using single quotes
        # Force the format into a JSON compatible format
        return json.dumps(self)

class Arg:
    """Class of static methods to create the CloudFormation template argument
    snippits.
    """

    def __init__(self, key, parameter, value, use_previous=False):
        """Generic constructor used by all of the specific static methods.

        Args:
            key (str) : Unique name associated with the argument
            parameter (dict) : Dictionary of parameter information, as defined
                               by CloudFormation / AWS.
            value (str) : Value of the argument
            use_previous (bool) : Stored under the UsePreviousValue key
        """
        self.key = key
        self.parameter = parameter
        self.argument = {
            "ParameterKey": key,
            "ParameterValue": value,
            "UsePreviousValue": use_previous
        }

    @staticmethod
    def String(key, value, description=""):
        """Create a String argument.

        Args:
            key (str) : Unique name associated with the argument
            value (str) : String value
            description (str) : Argument description, only seen if manually
                                   launching the template
        """
        parameter =  {
            "Description" : description,
            "Type": "String"
        }
        return Arg(key, parameter, value)

    @staticmethod
    def Password(key, value, description=""):
        """Create a String argument that does not show typed characters.

        Args:
            key (str) : Unique name associated with the argument
            value (str) : Password value
            description (str) : Argument description, only seen if manually
                                   launching the template
        """
        parameter =  {
            "Description" : description,
            "Type": "String",
            "NoEcho": "true"
        }
        return Arg(key, parameter, value)

    @staticmethod
    def IP(key, value, description=""):
        """Create a String argument that checks the value to make sure it is in
        a valid IPv4 format.

        Note: Valid IPv4 format is x.x.x.x through xxx.xxx.xxx.xxx, the actual
              subnet number is not checked to make sure it is between 0 and 255

        Args:
            key (str) : Unique name associated with the argument
            value (str) : IPv4 value
            description (str) : Argument description, only seen if manually
                                   launching the template
        """
        parameter = {
            "Description" : description,
            "Type": "String",
            "MinLength": "7",
            "MaxLength": "15",
            "Default": "0.0.0.0",
            "AllowedPattern": "(\\d{1,3})\\.(\\d{1,3})\\.(\\d{1,3})\\.(\\d{1,3})",
            "ConstraintDescription": "must be a valid IP of the form x.x.x.x."
        }
        return Arg(key, parameter, value)

    @staticmethod
    def Port(key, value, description=""):
        """Create a Number argument that checks the value to make sure it is a
        valid port number.

        Args:
            key (str) : Unique name associated with the argument
            value (string|int) : Port value
            description (str) : Argument description, only seen if manually
                                   launching the template
        """
        parameter =  {
            "Description" : description,
            "Type": "Number",
            "MinValue": "1",
            "MaxValue": "65535"
        }
        return Arg(key, parameter, value)

    @staticmethod
    def CIDR(key, value, description=""):
        """Create a String argument that checks the value to make sure it is in
        a valid IPv4 CIDR format.

        Note: Valid IPv4 CIDR format is x.x.x.x/x through xxx.xxx.xxx.xxx/xx, the
              actual subnet number is not checked to make sure it is between 0
              and 255 and the CIDR mask is not checked to make sure its is between
              1 and 32

        Args:
            key (str) : Unique name associated with the argument
            value (str) : IPv4 CIDR value
            description (str) : Argument description, only seen if manually
                                   launching the template
        """
        parameter = {
            "Description" : description,
            "Type": "String",
            "MinLength": "9",
            "MaxLength": "18",
            "Default": "0.0.0.0/0",
            "AllowedPattern": "(\\d{1,3})\\.(\\d{1,3})\\.(\\d{1,3})\\.(\\d{1,3})/(\\d{1,2})",
            "ConstraintDescription": "must be a valid IP CIDR range of the form x.x.x.x/x."
        }
        return Arg(key, parameter, value)

    @staticmethod
    def VPC(key, value, description=""):
        """Create a VPC ID argument that makes sure the value is a valid VPC ID.

        Args:
            key (str) : Unique name associated with the argument
            value (str) : VPC ID value
            description (str) : Argument description, only seen if manually
                                   launching the template
        """
        parameter = {
            "Description" : description,
            "Type": "AWS::EC2::VPC::Id"
        }
        return Arg(key, parameter, value)

    @staticmethod
    def Subnet(key, value, description=""):
        """Create an (AWS) Subnet ID argument that makes sure the value is a
        valid Subnet ID.

        Args:
            key (str) : Unique name associated with the argument
            value (str) : Subnet ID value
            description (str) : Argument description, only seen if manually
                                   launching the template
        """
        parameter = {
            "Description" : description,
            "Type": "AWS::EC2::Subnet::Id"
        }
        return Arg(key, parameter, value)

    @staticmethod
    def AMI(key, value, description=""):
        """Create a AMI ID argument that makes sure the value is a valid AMI ID.

        Args:
            key (str) : Unique name associated with the argument
            value (str) : AMI ID value
            description (str) : Argument description, only seen if manually
                                   launching the template
        """
        parameter = {
            "Description" : description,
            "Type": "AWS::EC2::Image::Id"
        }
        return Arg(key, parameter, value)

    @staticmethod
    def Instance(key, value, description=""):
        """Create a Instance ID argument that makes sure the value is a valid Instance ID.

        Args:
            key (str) : Unique name associated with the argument
            value (str) : Instance ID value
            description (str) : Argument description, only seen if manually
                                   launching the template
        """
        parameter = {
            "Description" : description,
            "Type": "AWS::EC2::Instance::Id"
        }
        return Arg(key, parameter, value)

    @staticmethod
    def KeyPair(key, value, hostname):
        """Create a KeyPair KeyName argument that makes sure the value is a
        valid KeyPair name.

        Args:
            key (str) : Unique name associated with the argument
            value (str) : Key Pair value
            description (str) : Argument description, only seen if manually
                                   launching the template
        """
        parameter = {
            "Description" : "Name of an existing EC2 KeyPair to enable SSH access to '{}'".format(hostname),
            "Type": "AWS::EC2::KeyPair::KeyName",
            "ConstraintDescription" : "must be the name of an existing EC2 KeyPair."
        }
        return Arg(key, parameter, value)

    @staticmethod
    def SecurityGroup(key, value, description=""):
        """Create a SecurityGroup ID argument that makes sure the value is a
        valid SecurityGroup ID.

        Args:
            key (str) : Unique name associated with the argument
            value (str) : Security Group ID value
            description (str) : Argument description, only seen if manually
                                   launching the template
        """
        parameter = {
            "Description" : description,
            "Type": "AWS::EC2::SecurityGroup::Id"
        }
        return Arg(key, parameter, value)

    @staticmethod
    def RouteTable(key, value, description=""):
        """Create a RouteTable ID argument.

        NOTE: AWS does not currently recognize AWS::EC2::RouteTable::Id as a
              valid argument type. Therefore this argument is a String
              argument.

        Args:
            key (str) : Unique name associated with the argument
            value (str) : Route Table ID value
            description (str) : Argument description, only seen if manually
                                   launching the template
        """
        parameter = {
            "Description" : description,
            "Type" : "For whatever reason CloudFormation does not recognize RouteTable::Id",
            "Type" : "AWS::EC2::RouteTable::Id",
            "Type" : "String"
        }
        return Arg(key, parameter, value)

    @staticmethod
    def Certificate(key, value, description=""):
        """Create a Certificate ID argument that makes sure the value is a
        valid Certificate ID.

        Args:
            key (str) : Unique name associated with the argument
            value (str) : Certificate ID value
            description (str) : Argument description, only seen if manually
                                   launching the template
        """
        parameter = {
            "Description" : description,
            "Type": "AWS::ACM::Certificate::Id"
        }
        return Arg(key, parameter, value)

# Developer Note
#
# Template arguments vs Hardcoded values
#
# One of the time that you should use a template argument over a hardcoded value is
# when the value is the result of a AWS lookup. The reason for this is if the code
# is being use to offline generate a template file, the AWS lookup result will be
# None, which is not a valid template value.
#
# The other time is when the value is (could be) a reference to another resource
# either in the same template or already created in AWS.
#
# In most cases using a template argument will also enforce a check to make sure
# it is a valid value.
#
# In all other cases, it is up to the developer of new methods to decide if they
# want to implement the function's arguments are CF template arguments or hardcoded
# values.
class CloudFormationConfiguration:
    """Configuration class that helps with building CloudFormation templates
    and launching them.
    """

    # TODO DP: figure out if we can extract the region from the session used to
    #          create the stack and use a template argument
    def __init__(self, config, domain, region = "us-east-1"):
        """CloudFormationConfiguration constructor

        A domain name is in either <vpc>.<tld> or <subnet>.<vpc>.<tld> format and
        is validated by hosts.py to determine the IP subnets.

        Note: region is used when creating the Hosted Zone for a new VPC.

        Args:
            domain (str) : Domain that the CloudFormation template will work in.
            region (str) : AWS region that the configuration will be created in.
        """
        self.resources = {}
        self.parameters = {}
        self.capabilities = None
        self.arguments = []
        self.region = region
        self.keypairs = {}
        self.stack_name = "".join([x.capitalize() for x in [config, *domain.split('.')]])

        self.vpc_domain = domain
        self.vpc_subnet = hosts.lookup(domain)

        if self.vpc_subnet is None:
            raise Exception("'{}' is not a valid stack domain".format(domain))

    def _create_template(self, description="", indent=None):
        """Create the JSON CloudFormation template from the resources that have
        be added to the object.

        Args:
            description (str) : Template description

        Returns:
            (str) : The JSON formatted CloudFormation template
        """
        return json.dumps({"AWSTemplateFormatVersion" : "2010-09-09",
                           "Description" : description,
                           "Parameters": self.parameters,
                           "Resources": self.resources}, indent=indent)

    def generate(self):
        """Generate the CloudFormation template and arguments files """
        cur_dir = os.path.dirname(os.path.realpath(__file__))
        folder = os.path.realpath(os.path.join(cur_dir, '..', 'cloud_formation', 'templates'))

        with open(os.path.join(folder, self.stack_name + ".template"), "w") as fh:
            fh.write(self._create_template(indent=4))

        with open(os.path.join(folder, self.stack_name + ".arguments"), "w") as fh:
            json.dump(self.arguments, fh, indent=4)

    def _poll(self, client, name, action, process):
        get_status = lambda r: r['Stacks'][0]['StackStatus']
        response = client.describe_stacks(StackName=name)
        if len(response['Stacks']) == 0:
            return None
        else:
            print("Waiting for {} ".format(action), end="", flush=True)
            while get_status(response) == process:
                time.sleep(5)
                print(".", end="", flush=True)
                response = client.describe_stacks(StackName=name)
            print(" done")

            return get_status(response)

    def create(self, session, wait = True):
        """Launch the template this object represents in CloudFormation.

        Args:
            session (Session) : Boto3 session used to launch the configuration
            wait (bool) : If True, wait for the stack to be created, printing
                          status information

        Returns:
            (bool|None) : If wait is True, the result of launching the stack,
                          else None
        """
        for argument in self.arguments:
            if argument["ParameterValue"] is None:
                raise Exception("Could not determine argument '{}'".format(argument["ParameterKey"]))

        client = session.client('cloudformation')
<<<<<<< HEAD
=======

        kwargs = {
            "StackName": self.stack_name,
            "TemplateBody": self._create_template(),
            "Parameters": self.arguments,
            "Tags": [
                {"Key": "Commit", "Value": utils.get_commit()}
            ]
        }

        if self.capabilities is not None:
            kwargs['Capabilities'] = self.capabilities 

>>>>>>> 0b87b48f
        try:
            response = client.create_stack(**kwargs)
        except client.exceptions.AlreadyExistsException:
            print('{} already exists, aborting.'.format(self.stack_name))
            return None

        rtn = None
        if wait:
            status = self._poll(client, self.stack_name, 'create', 'CREATE_IN_PROGRESS')

            if status is None:
                print("Problem launching stack")
            elif status == 'CREATE_COMPLETE':
                print("Created stack '{}'".format(self.stack_name))
                rtn = True
            else:
                print("Status of stack '{}' is '{}'".format(self.stack_name, status))
                rtn = False
        return rtn

    def update(self, session, wait = True):
        """Update the template this object represents in CloudFormation.

        Args:
            session (Session) : Boto3 session used to launch the configuration
            wait (bool) : If True, wait for the stack to be updated, printing
                          status information

        Returns:
            (bool|None) : If wait is True, the result of launching the stack,
                          else None
        """
        for argument in self.arguments:
            if argument["ParameterValue"] is None:
                raise Exception("Could not determine argument '{}'".format(argument["ParameterKey"]))

        client = session.client('cloudformation')

        kwargs = {
            "StackName": self.stack_name,
            "TemplateBody": self._create_template(),
            "Parameters": self.arguments,
            "Tags": [
                {"Key": "Commit", "Value": utils.get_commit()}
            ]
        }

        if self.capabilities is not None:
            kwargs['Capabilities'] = self.capabilities 

        disable_preview = str(os.environ.get("DISABLE_PREVIEW"))
        disable_preview = disable_preview.lower() in ('yes', 'true', 'y', 't')
        if disable_preview:
            response = client.update_stack(**kwargs)
        else:
            commit = utils.get_commit()
            kwargs['ChangeSetName'] = 'h' + commit
            response = client.create_change_set(**kwargs)

            try:
                response = {'Status': 'CREATE_PENDING'}
                while response['Status'] in ('CREATE_PENDING', 'CREATE_IN_PROGRESS'):
                    time.sleep(5)
                    response = client.describe_change_set(
                        ChangeSetName = 'h' + commit,
                        StackName = self.stack_name
                    )

                if response['Status'] != 'CREATE_COMPLETE':
                    print("ChangeSet status is {}".format(response['Status']))
                    print("Reason: {}".format(response['StatusReason']))
                    raise Exception()

                fmt = "{:<10}{:<30}{:<50}{:<45}{:<14}{}"
                print(fmt.format(
                    "Action",
                    "Logical ID",
                    "Physical ID",
                    "Resource Type",
                    "Replacement",
                    "Scope"
                ))
                for change in response['Changes']:
                    if change['Type'] == 'Resource':
                        change = change['ResourceChange']
                        limit = lambda s: s[:42] + "..." if len(s) > 45 else s
                        print(fmt.format(
                            change['Action'],
                            change['LogicalResourceId'],
                            limit(change.get('PhysicalResourceId', '')),
                            change['ResourceType'],
                            change.get('Replacement', ''),
                            ", ".join(change['Scope'])
                        ))

                resp = input("Apply Update? [N/y] ")
                if len(resp) == 0 or resp[0] not in ('y', 'Y'):
                    raise Exception()
                else:
                    response = client.execute_change_set(
                        ChangeSetName = 'h' + commit,
                        StackName = self.stack_name
                    )
            except:
                print("Canceled")
                client.delete_change_set(
                    ChangeSetName = 'h' + commit,
                    StackName = self.stack_name
                )
                return

        rtn = None
        if wait:
            status = self._poll(client, self.stack_name, 'update', 'UPDATE_IN_PROGRESS')

            if status is None:
                print("Problem launching stack")
            elif status == 'UPDATE_COMPLETE':
                print("Updated stack '{}'".format(self.stack_name))
                rtn = True
            elif status == 'UPDATE_COMPLETE_CLEANUP_IN_PROGRESS':
                status = self._poll(client, self.stack_name, 'update cleanup', 'UPDATE_COMPLETE_CLEANUP_IN_PROGRESS')
                print("Updated stack '{}'".format(self.stack_name))
                rtn = True
            else:
                print("Status of stack '{}' is '{}'".format(self.stack_name, status))
                rtn = False
        return rtn

    def delete(self, session, wait = True):
        """Deletes the given stack from CloudFormation.

        Initiates the stack delete and waits for it to finish.  config and domain
        are combined to identify the stack.

        Args:
            session (boto3.Session): An active session.
            domain (str): Name of domain.
            wait (bool) : If True, wait for the stack to be deleted, printing
                          status information

        Returns:
            (bool|None) : If wait is True, the result of launching the stack,
                          else None
        """

        client = session.client("cloudformation")
        client.delete_stack(StackName = self.stack_name)

        rtn = None
        if wait:
            try:
                status = self._poll(client, self.stack_name, 'delete', 'DELETE_IN_PROGRESS')

                if status is None:
                    print("Problem deleting stack")
                elif status == 'DELETE_COMPLETE':
                    print("Deleted stack '{}'".format(self.stack_name))
                    rtn = True
                else:
                    print("Status of stack '{}' is '{}'".format(self.stack_name, status))
                    rtn = False
            except ClientError:
                # Stack doesn't exist anymore
                print(" done")
                rtn = True
        return rtn

    def add_arg(self, arg):
        """Add an Arg class instance to the internal configuration.

        Args:
            arg (Arg) : Arg instance to add to the template
        """
        if arg.key not in self.parameters:
            self.parameters[arg.key] = arg.parameter
            self.arguments.append(arg.argument)

    def add_capabilities(self, caps):
        """Add capabilities to the configuration.

        Add this if a InsufficentCapabilitiesException is raised.

        Args:
            caps (list[str]): 'CAPABILITY_IAM | 'CAPABILITY_NAMED_IAM'
        """
        self.capabilities = caps

    def add_vpc(self, key="VPC"):
        """Add a VPC to the configuration.

        VPC name is derived from the domain given to the constructor.

        Args:
            key (str) : Unique name for the resource in the template
        """
        self.resources[key] = {
            "Type" : "AWS::EC2::VPC",
            "Properties" : {
                "CidrBlock" : self.vpc_subnet,
                "EnableDnsSupport" : "true",
                "EnableDnsHostnames" : "true",
                "Tags" : [
                    {"Key" : "Stack", "Value" : Ref("AWS::StackName") },
                    {"Key" : "Name", "Value" : self.vpc_domain }
                ]
            }
        }

        self.resources["DNSZone"] = {
            "Type" : "AWS::Route53::HostedZone",
            "Properties" : {
                "HostedZoneConfig" : {
                    "Comment": "Internal DNS Zone for the VPC of {}".format(self.vpc_domain)
                },
                "Name" : self.vpc_domain,
                "VPCs" : [ {
                    "VPCId": Ref(key),
                    "VPCRegion": self.region
                }]
            }
        }

    def find_vpc(self, session, key="VPC"):
        """Lookup a VPC's ID and add it to the configuration as an argument

        VPC name is derived fromt he domain given to the constructor

        Args:
            session (Session) : Boto3 session used to lookup the VPC's ID
            key (str) : Unique name for the resource in the template
        """

        vpc_id = aws.vpc_id_lookup(session, self.vpc_domain)
        vpc = Arg.VPC(key, vpc_id, "ID of the VPC")
        self.add_arg(vpc)
        return vpc_id

    def add_subnet(self, key, name, vpc=Ref("VPC"), az=None):
        """Add a Subnet to the configuration.

        Subnet name is derived from the domain given to the constructor.

        Args:
            key (str) : Unique name for the resource in the template
            name (str) : Name of the subnet being added
            vpc (str) : VPC ID or Ref for the VPC the subnet will be created in
            az (string|None) : Availability Zone to launch the subnet in or None
                               to allow AWS to decide
        """

        self.resources[key] = {
            "Type" : "AWS::EC2::Subnet",
            "Properties" : {
                "VpcId" : vpc,
                "CidrBlock" : hosts.lookup(name),
                "Tags" : [
                    {"Key" : "Stack", "Value" : Ref("AWS::StackName") },
                    {"Key" : "Name", "Value" : name }
                ]
            }
        }

        if az is not None:
            self.resources[key]["Properties"]["AvailabilityZone"] = az

    def add_all_azs(self, session, lambda_compatible_only=False):
        """Add Internal and External subnets for each availability zone.

        For each availability zone in the connected region, create an Internal
        and External subnets so that AWS resources like AutoScale Groups can
        run across all zones within the region.

        Args:
            session (Session) : Boto3 session used to lookup availability zones
            lambda_compatible_only (bool): only return AZs that work with Lambda.

        Returns:
            (tuple) : Tuple of two lists (internal, external) that contain the
                      template argument names for each of the added subnets
        """
        internal = []
        external = []
        for az, sub in aws.azs_lookup(session, lambda_compatible_only):
            name = sub.capitalize() + "InternalSubnet"
            self.add_subnet(name, sub + "-internal." + self.vpc_domain, az = az)
            internal.append(Ref(name))

            name = sub.capitalize() + "ExternalSubnet"
            self.add_subnet(name, sub + "-external." + self.vpc_domain, az = az)
            external.append(Ref(name))

        return (internal, external)

    def find_all_availability_zones(self, session, lambda_compatible_only=False):
        """Add template arguments for each internal/external availability zone subnet.

        A companion method to add_all_azs(), that will add to the current template
        configuration arguments for each internal and external subnet that exist
        in the current region.

        Args:
            session (Session) : Boto3 session used to lookup availability zones
            lambda_compatible_only (bool): only return AZs that work with Lambda.
        Returns:
            (tuple) : Tuple of two lists (internal, external) that contain the
                      template argument names for each of the added subnet arguments
        """
        internal = []
        external = []

        for az, sub in aws.azs_lookup(session, lambda_compatible_only):
            name = sub.capitalize() + "InternalSubnet"
            domain = sub + "-internal." + self.vpc_domain
            id = aws.subnet_id_lookup(session, domain)
            if id is None:
                print("Subnet {} doesn't exist, not using.".format(domain))
            else:
                self.add_arg(Arg.Subnet(name, id))
                internal.append(Ref(name))

            name = sub.capitalize() + "ExternalSubnet"
            domain = sub + "-external." + self.vpc_domain
            id = aws.subnet_id_lookup(session, domain)
            if id is None:
                print("Subnet {} doesn't exist, not using.".format(domain))
            else:
                self.add_arg(Arg.Subnet(name, id))
                external.append(Ref(name))

        return (internal, external)

    def add_endpoint(self, key, service, route_tables, vpc="VPC"):
        self.resources[key] = {
            "Type" : "AWS::EC2::VPCEndpoint",
            "Properties" : {
                #"PolicyDocument" : JSON object, # allow full access
                "RouteTableIds" : route_tables,
                "ServiceName" : 'com.amazonaws.us-east-1.{}'.format(service),
                "VpcId" : {"Ref": vpc},
            }
        }

    def add_nat(self, key, subnet, depends_on=None):
        self.resources[key] = {
            "Type" : "AWS::EC2::NatGateway",
            "Properties" : {
                "AllocationId" : { 'Fn::GetAtt': [key + "IP", "AllocationId"]},
                "SubnetId" : subnet,
            }
        }

        if depends_on is not None:
            self.resources[key]["DependsOn"] = depends_on

        self.resources[key + "IP"] = {
            "Type" : "AWS::EC2::EIP",
            "Properties" : {
                "Domain" : "vpc"
            }
        }

    def add_ec2_instance(self, key, hostname, ami, keypair, subnet=Ref("Subnet"), type_="t2.micro", iface_check=True, public_ip=False, security_groups=None, user_data=None, meta_data=None, role=None, depends_on=None):
        """Add an EC2 instance to the configuration

        Args:
            key (str) : Unique name for the resource in the template
            hostname (str) : The hostname / instance name of the instance
            ami (str) : The AMI ID of the image to base the instance on
            subnet (string|Ref) : The Subnet ID or Ref of the Subnet to launch this machine in
            type_ (str) : The instance type to create
            iface_check (bool) : Should the network check if the traffic is destined for itself
                                 (usedful for NAT instances)
            public_ip (bool) : Should the instance gets a public IP address
            security_groups (None|list) : A list of SecurityGroup IDs or Refs
            user_data (None|string) : A string of user-data to give to the instance when launching
            meta_data (None|dict) : A dictionary of meta-data to include with the configuration
            role (None|string) : The role name of that the ec2 instance can assume.
            depends_on (None|string|list): A unique name or list of unique names of resources within the
                                           configuration and is used to determine the launch order of resources
        """

        commit = None
        if type(ami) == tuple:
            commit = ami[1]
            ami = ami[0]

        self.resources[key] = {
            "Type" : "AWS::EC2::Instance",
            "Properties" : {
                "ImageId" : ami,
                "InstanceType" : get_scenario(type_, "t2.micro"),
                "KeyName" : keypair,
                "SourceDestCheck": bool_str(iface_check),
                "Tags" : [
                    {"Key" : "Stack", "Value" : Ref("AWS::StackName") },
                    {"Key" : "Name", "Value" : hostname }
                ],
                "NetworkInterfaces" : [{
                    "AssociatePublicIpAddress" : bool_str(public_ip),
                    "DeviceIndex"              : "0",
                    "DeleteOnTermination"      : "true",
                    "SubnetId"                 : subnet,
                }]
            }
        }

        if commit is not None:
            kv = {"Key": "AMI Commit", "Value": commit}
            self.resources[key]["Properties"]["Tags"].append(kv)

        if depends_on is not None:
            self.resources[key]["DependsOn"] = depends_on

        if security_groups is not None:
            self.resources[key]["Properties"]["NetworkInterfaces"][0]["GroupSet"] = security_groups

        if meta_data is not None:
            self.resources[key]["Metadata"] = meta_data

        if user_data is not None:
            self.resources[key]["Properties"]["UserData"] = { "Fn::Base64" : user_data }

        if role is not None:
            self.resources[key]["Properties"]["IamInstanceProfile"] = role


        self.keypairs[hostname] = keypair
        self._add_record_cname(key, hostname, ec2 = True)

    def add_rds_db(self, key, hostname, port, db_name, username, password, subnets, type_="db.t2.micro", storage="5", security_groups=None):
        """Add an RDS DB instance to the configuration

        Args:
            key (str) : Unique name for the resource in the template
            hostname (str) : The hostname / instance name of the RDS DB
            port (int) : The port for the DB instance to listen on
            db_name (str) : The name of the database to create on the DB instance
            username (str) : The master username for the database
            password (str) : The (plaintext) password for the master username
            subnets (list) : A list of Subnet IDs or Refs across which
                             to create a DB SubnetGroup for the DB Instance to launch into
            type_ (str) : The RDS instance type to create
            storage (int|string) : The storage size of the database (in GB)
            security_groups (None|list) : A list of SecurityGroup IDs or Refs
        """
        scenario = os.environ["SCENARIO"]
        multi_az = {
            "development": "false",
            "production": "true",
            "ha-development": "true",
        }.get(scenario, "false")

        hostname_ = hostname.replace('.','-')

        self.resources[key] = {
            "Type" : "AWS::RDS::DBInstance",

            "Properties" : {
                "Engine" : "mysql",
                "LicenseModel" : "general-public-license",
                "EngineVersion" : "5.6.34",
                "DBInstanceClass" : get_scenario(type_, "db.t2.micro"),
                "MultiAZ" : multi_az,
                "StorageType" : "standard",
                "AllocatedStorage" : str(storage),
                "DBInstanceIdentifier" : hostname_,
                "MasterUsername" : username,
                "MasterUserPassword" : password,
                "DBSubnetGroupName" : Ref(key + "SubnetGroup"),
                "PubliclyAccessible" : "false",
                "DBName" : db_name,
                "Port" : port,
                "StorageEncrypted" : "false"
            }
        }

        self.resources[key + "SubnetGroup"] = {
            "Type" : "AWS::RDS::DBSubnetGroup",
            "Properties" : {
                "DBSubnetGroupDescription" : hostname_,
                "SubnetIds" : subnets
            }
        }

        if security_groups is not None:
            self.resources[key]["Properties"]["VPCSecurityGroups"] = security_groups

        self._add_record_cname(key, hostname, rds = True)

    def add_dynamo_table_from_json(self, key, name, KeySchema, AttributeDefinitions, ProvisionedThroughput, GlobalSecondaryIndexes=None, TimeToLiveSpecification=None):
        """Add DynamoDB table to the configuration using DynamoDB's calling convention.

        Example:
            dynamoschema.json should look like
            {
                'KeySchema' : [{'AttributeName': 'thename', 'KeyType': 'thetype'}],
                'AttributeDefinitions' : [{'AttributeName': 'thename', 'AttributeType': 'thetype'}],
                'ProvisionedThroughput' : {'ReadCapacityUnits': 10, 'WriteCapacityUnits': 10}
            }

            with open('dynamoschema.json', 'r') as jsoncfg:
                tablecfg = json.load(jsoncfg)
                config.add_dynamo_table_from_json('thekey', 'thename', **tablecfg)

        Args:
            key (str) : Unique name (within the configuration) for this instance
            name (str) : DynamoDB Table name to create
            KeySchema (list) : List of dict of AttributeName / KeyType
            AttributeDefinitions (list) : List of dict of AttributeName / AttributeType
            ProvisionedThroughput (dictionary) : Dictionary of ReadCapacityUnits / WriteCapacityUnits
            GlobalSecondaryIndexes (optional[list]): List of dicts representing global secondary indexes.  Defaults to None.
            TimeToLiveSpecification (opitonal[dict]): Defines TTL attribute and whether it's enabled.
        """

        self.resources[key] = {
            "Type" : "AWS::DynamoDB::Table",
            "Properties" : {
                "TableName" : name,
                "KeySchema" : KeySchema,
                "AttributeDefinitions" : AttributeDefinitions,
                "ProvisionedThroughput" : ProvisionedThroughput
            }
        }

        if GlobalSecondaryIndexes is not None:
            self.resources[key]["Properties"]["GlobalSecondaryIndexes"] = GlobalSecondaryIndexes

        if TimeToLiveSpecification is not None:
            self.resources[key]["Properties"]["TimeToLiveSpecification"] = TimeToLiveSpecification

    def add_dynamo_table(self, key, name, attributes, key_schema, throughput):
        """Add an DynamoDB Table to the configuration

        Args:
            key (str) : Unique name (within the configuration) for this instance
            name (str) : DynamoDB Table name to create
            attributes (dict) : Dictionary of {'AttributeName' : 'AttributeType', ...}
            key_schema (dict) : Dictionary of {'AttributeName' : 'KeyType', ...}
            throughput (tuple) : Tuple of (ReadCapacity, WriteCapacity)
                                 ReadCapacity is the minimum number of consistent reads of items per second
                                              before Amazon DynamoDB balances the loads
                                 WriteCapacity is the minimum number of consistent writes of items per second
                                               before Amazon DynamoDB balances the loads
        """
        attr_defs = []
        for key_ in attributes:
            attr_defs.append({"AttributeName": key_, "AttributeType": attributes[key_]})

        key_schema_ = []
        for key_ in key_schema:
            key_schema_.append({"AttributeName": key_, "KeyType": key_schema[key_]})

        self.resources[key] = {
            "Type" : "AWS::DynamoDB::Table",
            "Properties" : {
                "TableName" : name,
                "AttributeDefinitions" : attr_defs,
                "KeySchema" : key_schema_,
                "ProvisionedThroughput" : {
                    "ReadCapacityUnits" : int(throughput[0]),
                    "WriteCapacityUnits" : int(throughput[1])
                }
            }
        }

    def add_redis_cluster(self, key, hostname, subnets, security_groups, type_="cache.t2.micro", port=6379, version="2.8.24"):
        """Add a Redis ElastiCache cluster to the configuration

            Note: Redis ElastiCache clusters are limited to 1 node. For a multi- node
                  cluster using ElastiCache use the add_redis_replication() method.

        Args:
            key (str) : Unique name for the resource in the template
            hostname (str) : The hostname / instance name of the Redis Cache
            subnets (list) : A list of Subnet IDs or Refs across which to create a ElastiCache
                             SubnetGroup for the ElastiCache Instance to launch into
            security_groups (list) : A list of SecurityGroup IDs or Refs
            type_ (str) : The ElastiCache instance type to create
            port (int) : The port for the Redis instance to listen on
            version (str) : Redis version to run on the instance
        """
        self.resources[key] =  {
            "Type" : "AWS::ElastiCache::CacheCluster",
            "Properties" : {
                #"AutoMinorVersionUpgrade" : "false", # defaults to true - Indicates that minor engine upgrades will be applied automatically to the cache cluster during the maintenance window.
                "CacheNodeType" : get_scenario(type_, "cache.t2.micro"),
                "CacheSubnetGroupName" : Ref(key + "SubnetGroup"),
                "Engine" : "redis",
                "EngineVersion" : version,
                "NumCacheNodes" : "1",
                "Port" : port,
                #"PreferredMaintenanceWindow" : String, # don't know the default - site says minimum 60 minutes, infrequent and announced on AWS forum 2w prior
                "Tags" : [
                    {"Key" : "Stack", "Value" : Ref("AWS::StackName") },
                    {"Key" : "Name", "Value" : hostname }
                ],
                "VpcSecurityGroupIds" :  security_groups
            },
            "DependsOn" : key + "SubnetGroup"
        }

        self.resources[key + "SubnetGroup"] = {
            "Type" : "AWS::ElastiCache::SubnetGroup",
            "Properties" : {
                "Description" : hostname,
                "SubnetIds" : subnets
            }
        }

        self._add_record_cname(key, hostname, cluster = True)

    def add_redis_replication(self, key, hostname, subnets, security_groups, type_="cache.m3.medium", port=6379, version="2.8.24", clusters=1, parameters={}):
        """Add a Redis ElastiCache Replication Group to the configuration

        Args:
            key (str) : Unique name for the resource in the template
            hostname (str) : The hostname / instance name of the Redis Cache
            subnets (list) : A list of Subnet IDs or Refs across which to create a ElastiCache
                             SubnetGroup for the ElastiCache Instance to launch into
            security_groups (list) : A list of SecurityGroup IDs or Refs
            type_ (str) : The ElastiCache instance type to create
            port (int|string) : The port for the Redis instance to listen on
            version (str) : Redis version to run on the instance
            clusters (int|string) : Number of cluster instances to create (1 - 5)
            parameters (dict): Key/Values of Redis configuration parameters
        """
        clusters = int(get_scenario(clusters, 1))
        self.resources[key] =  {
            "Type" : "AWS::ElastiCache::ReplicationGroup",
            "Properties" : {
                "AutomaticFailoverEnabled" : bool_str(clusters > 1),
                #"AutoMinorVersionUpgrade" : "false", # defaults to true - Indicates that minor engine upgrades will be applied automatically to the cache cluster during the maintenance window.
                "CacheNodeType" : get_scenario(type_, "cache.m3.medium"),
                "CacheSubnetGroupName" : Ref(key + "SubnetGroup"),
                "Engine" : "redis",
                "EngineVersion" : version,
                "NumCacheClusters" : clusters,
                "Port" : int(port),
                #"PreferredCacheClusterAZs" : [ String, ... ],
                #"PreferredMaintenanceWindow" : String, # don't know the default - site says minimum 60 minutes, infrequent and announced on AWS forum 2w prior
                "ReplicationGroupDescription" : hostname,
                "SecurityGroupIds" : security_groups
            },
            "DependsOn" : key + "SubnetGroup"
        }

        self.resources[key + "SubnetGroup"] = {
            "Type" : "AWS::ElastiCache::SubnetGroup",
            "Properties" : {
                "Description" : hostname,
                "SubnetIds" : subnets
            }
        }

        if len(parameters) > 0:
            self.resources[key]['Properties']['CacheParameterGroupName'] = Ref(key + 'ParameterGroup')

            if version.startswith("2.8"):
                cache_parameter_group_family = "redis2.8"
            elif version.startswith("3.2"):
                cache_parameter_group_family = "redis3.2"
            else:
                raise Exception("Unknown CacheParameterGroupFamily for Redis version {}".format(version))

            self.resources[key + 'ParameterGroup'] = {
            "Type": "AWS::ElastiCache::ParameterGroup",
                "Properties": {
                    "CacheParameterGroupFamily" : cache_parameter_group_family ,
                    "Properties" : parameters,
                    "Description": "boss-redis-properties"
                }
            }

        self._add_record_cname(key, hostname, replication = True)

    def add_security_group(self, key, name, rules, vpc=Ref("VPC")):
        """Add SecurityGroup to the configuration

        Args:
            key (str) : Unique name for the resource in the template
            name (str) : The name to give the SecurityGroup
            rules (list) : A list of tuples (protocol, from port, to port, cidr)
                           Where protocol/from/to can be -1 if open access is desired
            vpc (str) : The VPC ID or Ref to add the Security Group to
        """
        ports = "/".join(map(lambda x: x[1] + "-" + x[2], rules))
        ingress = []
        for rule in rules:
            ingress.append({"IpProtocol" : rule[0], "FromPort" : rule[1], "ToPort" : rule[2], "CidrIp" : rule[3]})

        self.resources[key] = {
          "Type" : "AWS::EC2::SecurityGroup",
          "Properties" : {
            "VpcId" : vpc,
            "GroupDescription" : "Enable access to ports {}".format(ports),
            "SecurityGroupIngress" : ingress,
             "Tags" : [
                {"Key" : "Stack", "Value" : Ref("AWS::StackName") },
                {"Key" : "Name", "Value" : name }
            ]
          }
        }

    def add_route_table(self, key, name, vpc=Ref("VPC"), subnets=[Ref("Subnet")]):
        """Add RouteTable to the configuration

        Args:
            key (str) : Unique name for the resource in the template
            name (str) : The name to give the RouteTable
            vpc (str) : The VPC ID or Ref to add the RouteTable to
            subnets (list) : A list of Subnet IDs or Refs to attach the RouteTable to
        """
        self.resources[key] = {
          "Type" : "AWS::EC2::RouteTable",
          "Properties" : {
            "VpcId" : vpc,
            "Tags" : [
                {"Key" : "Stack", "Value" : Ref("AWS::StackName") },
                {"Key" : "Name", "Value" : name }
            ]
          }
        }

        for subnet in subnets:
            key_ = key + "SubnetAssociation" + str(subnets.index(subnet))
            self.add_route_table_association(key_, Ref(key), subnet)

    def add_route_table_association(self, key, route_table, subnet=Ref("Subnet")):
        """Add SubnetRouteTableAssociation to the configuration

        Args:
            key (str) : Unique name for the resource in the template
            route_table (str) : The unique name of the RouteTable in the configuration
            subnet (string|Ref) : The the unique name of the Subnet to associate the RouteTable with
        """
        self.resources[key] = {
          "Type" : "AWS::EC2::SubnetRouteTableAssociation",
          "Properties" : {
            "SubnetId" : subnet,
            "RouteTableId" : route_table
          }
        }

    def add_route_table_route(self, key, route_table, cidr="0.0.0.0/0", gateway=None, peer=None, instance=None, nat=None, depends_on=None):
        """Add a Route to the configuration

        Note: Only one of gateway/peer/instance should be specified for a call

        Args:
            key (str) : Unique name for the resource in the template
            route_table (str) : The RouteTable ID or Ref to add the Route to
            cidr (str) : A CIDR formatted (x.x.x.x/y) subnet of the route
            gateway (None|string) The the target InternetGateway ID or Ref
            peer (None|string) : The the target VPCPeerConnection ID or Ref
            instance (None|string) : The the target EC2 Instance ID or Ref
            depends_on (None|string|list): A unique name or list of unique names of resources within the
                                           configuration and is used to determine the launch order of resources
        """
        self.resources[key] = {
          "Type" : "AWS::EC2::Route",
          "Properties" : {
            "RouteTableId" : route_table,
            "DestinationCidrBlock" : cidr
          }
        }

        checks = [gateway, peer, instance, nat]
        if len(checks) - checks.count(None) != 1:
            raise Exception("Required to specify one and only one of the following arguments: gateway|peer|instance|nat")


        if gateway is not None:
            self.resources[key]["Properties"]["GatewayId"] = gateway
        if peer is not None:
            self.resources[key]["Properties"]["VpcPeeringConnectionId"] = peer
        if instance is not None:
            self.resources[key]["Properties"]["InstanceId"] = instance
        if nat is not None:
            self.resources[key]["Properties"]["NatGatewayId"] = nat

        if depends_on is not None:
            self.resources[key]["DependsOn"] = depends_on

    def add_internet_gateway(self, key, name, vpc=Ref("VPC")):
        """Add an InternetGateway to the configuration

        Args:
            key (str) : Unique name for the resource in the template
            name (str) : The name to give the InternetGateway
            vpc (str) : The VPC ID or Ref to add the InternetGateway to
        """
        self.resources[key] = {
          "Type" : "AWS::EC2::InternetGateway",
          "Properties" : {
            "Tags" : [
                {"Key" : "Stack", "Value" : Ref("AWS::StackName") },
                {"Key" : "Name", "Value" : name }
            ]
          }
        }

        if type(vpc) == dict:
            self.resources[key]['DependsOn'] = vpc['Ref']

        self.resources["Attach" + key] = {
           "Type" : "AWS::EC2::VPCGatewayAttachment",
           "Properties" : {
             "VpcId" : vpc,
             "InternetGatewayId" : Ref(key)
           },
           "DependsOn" : key
        }

    def add_vpc_peering(self, key, vpc, peer_vpc):
        """Add a VPCPeeringConnection to the configuration

        Args:
            key (str) : Unique name for the resource in the template
            vpc (str) : The VPC ID or Ref to create the peering connection from
            peer_vpc (str) : The VPC ID or Ref to create the peering connection to
        """
        self.resources[key] = {
            "Type" : "AWS::EC2::VPCPeeringConnection",
            "Properties" : {
                "VpcId" : vpc,
                "PeerVpcId" : peer_vpc,
                "Tags" : [
                    {"Key" : "Stack", "Value" : { "Ref" : "AWS::StackName"} }
                ]
            }
        }

    def add_loadbalancer(self, key, name, listeners, instances=None, subnets=None, security_groups=None,
                         healthcheck_target="HTTP:80/ping/", public=True, internal_dns=False, depends_on=None ):
        """
        Add LoadBalancer to the configuration

        Args:
            key (str) : Unique name for the resource in the template
            name (str) : The name to give this elb
            listeners (list) : A list of tuples for the elb
                               (elb_port, instance_port, protocol [, ssl_cert_id])
                                   elb_port (str) : The port for the elb to listening on
                                   instance_port (str) : The port on the instance that the elb sends traffic to
                                   protocol (str) : The protocol used, ex: HTTP, HTTPS
                                   ssl_cert_id (Optional string) : The AWS ID of the SSL cert to use
            instances (None|list) : A list of Instance IDs or Refs to attach to the LoadBalancer
            subnets (None|list) : A list of Subnet IDs or Refsto attach the LoadBalancer to
            security_groups (None|list) : A list of SecurityGroup IDs or Refs to apply to the LoadBalancer
            healthcheck_target (str) : The URL used for for health checks Ex: "HTTP:80/"
            public (bool) : If the ELB is public facing or internal
            internal_dns (bool) : If the ELB should have an internal Router53 entry
            depends_on (None|string|list): A unique name or list of unique names of resources within the
                                           configuration and is used to determine the launch order of resources
        """

        listener_defs = []
        for listener in listeners:
            listener_def = {
                "LoadBalancerPort": str(listener[0]),
                "InstancePort": str(listener[1]),
                "Protocol": listener[2],
                "PolicyNames": [key + "Policy"],
            }

            if len(listener) == 4 and listener[3] is not None:
                listener_def["SSLCertificateId"] = listener[3]
            listener_defs.append(listener_def)


        self.resources[key] = {
            "Type": "AWS::ElasticLoadBalancing::LoadBalancer",
            "Properties": {
                "CrossZone": True,
                "HealthCheck": {
                    "Target": healthcheck_target,
                    "HealthyThreshold": "2",
                    "UnhealthyThreshold": "5",
                    "Interval": "30",
                    "Timeout": "5"
                },
                "LBCookieStickinessPolicy" : [{"PolicyName": key + "Policy"}],
                "LoadBalancerName": name.replace(".", "-"),  #elb names can't have periods in them
                "Listeners": listener_defs,
                "Scheme": "internet-facing" if public else "internal",
                "Tags": [
                    {"Key": "Stack", "Value": Ref("AWS::StackName")}
                ]
            }
        }

        if instances is not None:
            self.resources[key]["Properties"]["Instances"] = instances
        if security_groups is not None:
            self.resources[key]["Properties"]["SecurityGroups"] = security_groups
        if subnets is not None:
            self.resources[key]["Properties"]["Subnets"] = subnets
        if depends_on is not None:
            self.resources[key]["DependsOn"] = depends_on

        # self.resources["Outputs"] = {
        #     "URL" : {
        #         "Description": "URL of the ELB website",
        #         "Value":  { "Fn::Join": ["", ["http://", {"Fn::GetAtt": [ "ElasticLoadBalancer", "DNSName"]}]]}
        #     }
        # }

        # Most ELB front ASGs that are generating their own DNS records
        if internal_dns:
            self._add_record_cname(key, name, elb = True)

    def add_autoscale_group(self, key, hostname, ami, keypair, subnets=[Ref("Subnet")], type_="t2.micro", public_ip=False,
                            security_groups=[], user_data=None, min=1, max=1, elb=None, notifications=None,
                            role=None, health_check_grace_period=30, support_update=True, detailed_monitoring=False, depends_on=None):
        """Add an AutoScalingGroup to the configuration

        Args:
            key (str) : Unique name for the resource in the template
            hostname (str) : The hostname / instance name of the instances
            ami (str) : The AMI ID of the image to base the instances on
            subnets (list) : A list of Subnet IDs or Refs to launch the instances in
            type_ (str) : The instance type to create
            public_ip (bool) : Should the instances gets public IP addresses
            security_groups (list) : A list of SecurityGroup IDs or Refs to apply to the instances
            user_data (None|string) : A string of user-data to give to the instance when launching
            min (int|string) : The minimimum number of instances in the AutoScalingGroup
            max (int|string) : The maximum number of instances in the AutoScalingGroup
            elb (None|string) : The LoadBalancer ID or Ref to attach the AutoScalingGroup to
            notifications (None|List|string) : list or single topic ARN or Ref to send ASG notifications to
            role (None|string) : Role name to use when creating instances
            health_check_grace_period (int) : grace period in seconds to wait before checking newly created instances.
            support_update (bool) : If the ASG should include RollingUpdate UpdatePolicy
            detailed_monitoring (bool) : Enable detailed monitoring of the instances. False means 5 minute statistics.
            depends_on (None|string|list): A unique name or list of unique names of resources within the
                                           configuration and is used to determine the launch order of resources
        """

        commit = None
        if type(ami) == tuple:
            commit = ami[1]
            ami = ami[0]

        self.resources[key] = {
            "Type" : "AWS::AutoScaling::AutoScalingGroup",
            "Properties" : {
                "DesiredCapacity" : get_scenario(min, 1), # Initial capacity, will min size also ensure the size on startup?
                "HealthCheckType" : "EC2" if elb is None else "ELB",
                "HealthCheckGracePeriod" : health_check_grace_period, # seconds
                "LaunchConfigurationName" : Ref(key + "Configuration"),
                "LoadBalancerNames" : [] if elb is None else [elb],
                "MaxSize" : str(get_scenario(max, 1)),
                "MinSize" : str(get_scenario(min, 1)),
                "Tags" : [
                    {"Key" : "Stack", "Value" : Ref("AWS::StackName"), "PropagateAtLaunch": "true" },
                    {"Key" : "Name", "Value" : hostname, "PropagateAtLaunch": "true" }
                ],
                "VPCZoneIdentifier" : subnets
            }
        }

        if support_update:
            self.resources[key]["UpdatePolicy"] = {
                "AutoScalingRollingUpdate" : {
                    "MinInstancesInService" : str(get_scenario(min, 1) - 1), # Restart one instance at a time
                    "MaxBatchSize": "1",
                    #"WaitOnResourceSignals": "true", # need to have instances signal ready...
                    #"PauseTime": "PT5M" # 5 minutes
                },
                "AutoScalingScheduledAction" : {
                    "IgnoreUnmodifiedGroupSizeProperties" : "true"
                }
            }

        if notifications is not None:
            if type(notifications) != list:
                notifications = [notifications]
            self.resources[key]["Properties"]["NotificationConfigurations"] = [
                {
                    "NotificationTypes": [
                        "autoscaling:EC2_INSTANCE_LAUNCH",
                        "autoscaling:EC2_INSTANCE_LAUNCH_ERROR",
                        "autoscaling:EC2_INSTANCE_TERMINATE",
                        "autoscaling:EC2_INSTANCE_TERMINATE_ERROR",
                        "autoscaling:TEST_NOTIFICATION"
                    ],
                    "TopicARN" : topic
                } for topic in notifications
            ]

        if depends_on is not None:
            self.resources[key]["DependsOn"] = depends_on

        self.resources[key + "Configuration"] = {
            "Type" : "AWS::AutoScaling::LaunchConfiguration",
            "Properties" : {
                "AssociatePublicIpAddress" : public_ip,
                #"EbsOptimized" : Boolean, EBS I/O optimized
                "ImageId" : ami,
                "InstanceMonitoring" : detailed_monitoring, # CloudWatch Monitoring...
                "InstanceType" : get_scenario(type_, "t2.micro"),
                "KeyName" : keypair,
                "SecurityGroups" : security_groups,
                "UserData" : "" if user_data is None else { "Fn::Base64" : user_data }
            }
        }

        if role is not None:
            self.resources[key + "Configuration"]["Properties"]["IamInstanceProfile"] = role

        if commit is not None:
            kv = {"Key": "AMI Commit", "Value": commit, "PropagateAtLaunch": "true"}
            self.resources[key]["Properties"]["Tags"].append(kv)

        self.keypairs[hostname] = keypair

        _hostname = Arg.String(key + "Hostname", hostname,
                               "Hostname of the EC2 Instance '{}'".format(key))
        self.add_arg(_hostname)

    def add_autoscale_policy(self, key, asg, warmup=60, adjustments=[], alarms=[], period=2):
        """Add an AutoScalingGroup AutoScale Policy to the configuration

        Args:
            key (str) : Unique name for the resource in the template
            asg (str): AutoScaleGroup ID or Ref of the ASG to scale
            warmup (int): Number of seconds estimated for a new machine to boot
                          and start processing data
            adjustments (list): List of tuples of (lower, upper, step) that defined
                                when and how machine machines to scale
                                lower (int|float|None): Lower bound of adjustment step
                                upper (int|float|None): Upper bound of adjustment step
                                step (int): Number of machines to scale by
            alarms (list): List of tuples of (metric, statistic, comparison, threashold)
                           which are passed to add_cloudwatch_alarm() to create the alarms
                           that will trigger the adjustments actions
            period (int): Number of 60 second periods over which the alarm metrics are evaluated
        """
        adjustments_ = []
        for lower, upper, step in adjustments:
            adjustment = {"ScalingAdjustment": step}
            if lower is not None:
                adjustment["MetricIntervalLowerBound"] = lower
            if upper is not None:
                adjustment["MetricIntervalUpperBound"] = upper
            adjustments_.append(adjustment)

        self.resources[key] = {
            "Type" : "AWS::AutoScaling::ScalingPolicy",
            "Properties" : {
                "AutoScalingGroupName" : asg,
                "AdjustmentType" : "ChangeInCapacity",
                "PolicyType" : "StepScaling",
                "EstimatedInstanceWarmup" : warmup,
                #"MetricAggregationType" : "Minimum|Maximum|Average", # Default Average
                #"MetricsCollection" : [{"Granularity":"1Minute", "Metrics":[]}]
                "StepAdjustments" : adjustments_
            }
        }

        i = 0
        for metric, statistic, comparison, threashold in alarms:
            i += 1
            self.add_cloudwatch_alarm(key + "Alarm{}".format(i), "",
                                      metric, statistic, comparison, threashold,
                                      [Ref(key)], # alarm_actions
                                      {"AutoScalingGroupName": asg}, # dimensions
                                      period = period,
                                      namespace = "AWS/EC2")

    def add_s3_bucket(self, key, name, access_control=None, life_cycle_config=None, notification_config=None, encryption=None, tags=None, depends_on=None):
        """Create or configure a S3 bucket.

        Bucket is configured to never be deleted for safety reasons.

        Args:
            key (str): Unique name for the resource in the template.
            name (str): Bucket name.
            access_control (optional[string]): A canned access control list (see Canned ACL in S3 docs).
            life_cycle_config (optional[dict]): Life cycle configuration object.
            notification_config (optional[dict]): Optionally send notification to lamba function/SQS/SNS.
            tags (optional[dict]): Optional key-value pairs to add to bucket.
            depends_on (optional[string]): Optional key of resource bucket depends on.

        """
        self.resources[key] = {
            "Type": "AWS::S3::Bucket",
            "Properties": {
                "BucketName": name
            },
            "DeletionPolicy": "Retain"
        }

        if depends_on is not None:
            self.resources[key]['DependsOn'] = depends_on

        if access_control is not None:
            self.resources[key]['Properties']['AccessControl'] = access_control

        if life_cycle_config is not None:
            self.resources[key]['Properties']['LifecycleConfiguration'] = life_cycle_config

        if notification_config is not None:
            self.resources[key]['Properties']['NotificationConfiguration'] = notification_config

        if encryption is not None:
            self.resources[key]['Properties']['BucketEncryption'] = encryption

        if tags is not None:
            self.resources[key]['Properties']['Tags'] = tags


    def add_iam_policy_to_role(self, key, resource_arn, roles, actions):
        """
        Add an IAM policy to a role or multiple roles.

        Args:
                key (string): Unique name for the resource in the template.
                resource_arn (str): Resource to grant role permissions to.
                roles (list[str]): Roles to grant permissions to.
                actions (list): List of strings for the types of actions to allow.
        """
        self.resources[key] = {
           "Type": "AWS::IAM::Policy",
           "Properties": {
              "PolicyName": "S3TablePutItem",
              "PolicyDocument": {
                 "Version" : "2012-10-17",
                 "Statement": [
                    { 
                        "Effect": "Allow",
                        "Action": actions,
                        "Resource": resource_arn
                    }
                 ]
              },
              "Roles": roles
           }
        }


    def add_s3_bucket_policy(self, key, bucket_name, action, principal):
        """Add permissions to an S3 bucket.

        Args:
            key (str): Unique name for the resource in the template.
            bucket_name (string|dict): Bucket name or CloudFormation instrinsic function to determine name (example: {"Ref": "mybucket"}).
            action (list): List of strings for the types of actions to allow.
            principal (dict): Dictionary identifying the entity given permission to the S3 bucket.
        """
        self.resources[key] = {
            'Type': 'AWS::S3::BucketPolicy',
            'Properties': {
                'Bucket': bucket_name,
                'PolicyDocument': {
                    'Statement': [
                        {
                            'Action': action,
                            'Effect': 'Allow',
                            'Resource': { 'Fn::Join': ['', ['arn:aws:s3:::', bucket_name, '/*']]},
                            'Principal': principal
                        }
                    ]
                }
            }
        }


    def append_s3_bucket_policy(self, key, bucket_name, action, principal):
        """Add an additional action-principal pair to a bucket.

        Args:
            key (string): Existing name for the resource in the template.
            bucket_name (string|dict): Bucket name or CloudFormation instrinsic function to determine name (example: {"Ref": "mybucket"}).
            action (list): List of strings for the types of actions to allow.
            principal (dict): Dictionary identifying the entity given permission to the S3 bucket.
        """
        if key not in self.resources:
            raise ValueError(key + " doesn't exist, cannot append to")

        if self.resources[key]['Type'] != 'AWS::S3::BucketPolicy':
            raise ValueError(key + " is not an S3 bucket policy")

        if self.resources[key]['Properties']['Bucket'] != bucket_name:
            raise ValueError(key + " is not an S3 bucket policy for bucket: " + bucket_name)

        self.resources[key]['Properties']['PolicyDocument']['Statement'].append(
            {
                'Action': action,
                'Effect': 'Allow',
                'Resource': { 'Fn::Join': ['', ['arn:aws:s3:::', bucket_name, '/*']]},
                'Principal': principal
            })


    def add_lambda(self, key, name, role, file=None, handler=None, s3=None, description="", memory=128, timeout=3, security_groups=None, subnets=None, depends_on=None, runtime="python2.7", reserved_executions=None, dlq=None):
        """Create a Python Lambda

        Args:
            key (str) : Unique name for the resource in the template
            name (str) : Function name
            role (str) : IAM role the lambda will execute under
            file (None|string) : File path to file containing lambda source code
            handler (None|string) : Name of lambda's handler function (the entry point).  If using a file, than the handler should be 'index.<name of function>'.  This value is ignored if using s3.
            s3 (None|tuple) : Tuple (bucket, key, handler) for the S3 location containing lambda source code
                              handler is the Python function to execute
            description (str) : Lambda description
            memory (string|int) : Amount of memory (MB) to execute the lambda with
                                  Note, CPU is linked to the amount of memory allocated
            timeout (string|int) : Execution timeout (Seconds)
            security_groups (None|list) : List of ids of security groups to grant the lambda access to
            subnets (None|list) : List of ids of subnets to grant the lambda access to
            depends_on (None|string|list) : A unique name or list of unique names of resources within the
                                            configuration and is used to determine the launch order of resources
            runtime (optional[string]) : Lambda runtime to use.  Defaults to "python2.7".
            dlq (optional[string]): ARN of dead letter queue.  Defaults to None.
            reserved_executions (optional[int]): Number of reserved concurrent executions for the lambda.
        """

        if file is not None:
            minified_file = utils.python_minifiy(file)
            with open(minified_file, "r") as fh:
                # Warning, sanitizing process does not handle backslashes
                # in strings properly!
                code = utils.json_sanitize(fh.read())
                if len(code) >= 4096:
                    raise Exception("Lambda code file is too large") # TODO need to figure out if / how to upload a manually created zip file

            code = {"ZipFile": code}
            if handler is None:
                handler = "index.handler"
        elif s3 is not None:
            bucket, s3key, handler = s3
            code = {
                "S3Bucket": bucket,
                "S3Key": s3key
            }
        else:
            raise Exception("Need source file or S3 bucket")

        memory = int(memory)
        if memory < 128 or 3008 < memory:
            raise Exception("Lambda memory should be between 128 and 3008")
        if memory % 64 != 0:
            raise Exception("Lambda memory should be a multiple of 64")

        self.resources[key] = {
            "Type" : "AWS::Lambda::Function",
            "Properties" : {
                "Code": code,
                "Description": description,
                "FunctionName": name.replace('.', '-'),
                "Handler": handler,
                "MemorySize": memory,
                "Role": role,
                "Runtime": runtime,
                "Timeout": int(timeout)
            }
        }

        if security_groups is not None and subnets is not None:
            self.resources[key]["Properties"]["VpcConfig"] = {
                "SecurityGroupIds": security_groups,
                "SubnetIds": subnets
            }
        elif security_groups is not None or subnets is not None:
            raise Exception("security_groups and subnets should both be specified")

        if depends_on is not None:
            self.resources[key]["DependsOn"] = depends_on

        if reserved_executions is not None:
            self.resources[key]['Properties']['ReservedConcurrentExecutions'] = reserved_executions

        if dlq is not None:
            self.resources[key]['Properties']['DeadLetterConfig'] = {
                'TargetArn': dlq
            }

        if dlq is not None:
            self.resources[key]['Properties']['DeadLetterConfig'] = {'TargetArn': dlq}

        if reserved_executions is not None:
            self.resources[key]['Properties']['ReservedConcurrentExecutions'] = reserved_executions

    def add_lambda_permission(self, key, lambda_, action="lambda:invokeFunction", principal="sns.amazonaws.com", source=None, depends_on=None):
        """Add permissions to a Lambda (typically to allow another resource to invoke the lambda)

        Args:
            key (str) : Unique name for the resource in the template
            lambda_ (str) : Lambda ID or Ref to add the permission to
            action (str) : Permission action to grant the lambda
            principal (str) : AWS principal to grant the action to
            source (str) : Source ARN to restrict the permission to
            depends_on (optional[string]): Optional key of resource that permission depends on.
        """
        self.resources[key] = {
            "Type": "AWS::Lambda::Permission",
            "Properties": {
                "Action": action,
                "FunctionName": lambda_,
                "Principal": principal
            }
        }

        if source is not None:
            self.resources[key]["Properties"]["SourceArn"] = source

        if depends_on is not None:
            self.resources[key]['DependsOn'] = depends_on

    def _add_record_cname(self, key, hostname, vpc=Ref("VPC"), ttl="300", rds=False, cluster=False, replication=False, ec2=False, elb=False):
        """Add a CNAME RecordSet to the configuration

        Note: Only one of rds/cluster/replication/ec2 should be specified for the call
        Note: cluster is not currently supported, due to Fn::GetAtt not working on ElastiCache Redis Cluster instances

        Args:
            key (str) : Unique name for the resource in the template to create the RecordSet for
            hostname (str) : The DNS hostname to map to the resource
            vpc (str) : The VPC ID or Ref containing the target HostedZone
            ttl (str) : The Time to live for the RecordSet
            rds (bool) : The key is a RDS instance
            cluster (bool) : The key is a ElastiCache Cluster instance
            replication (bool) : The key is a ElastiCache ReplicationGroup instance
            ec2 (bool) : The key is a EC2 instance
            elb (bool) : The key is a ELB
        """
        address_key = None
        if rds:
            address_key = "Endpoint.Address"
        elif cluster:
            address_key = "ConfigurationEndpoint.Address" # Only works for memcached db
            raise Exception("NotSupported currently")
        elif replication:
            address_key = "PrimaryEndPoint.Address"
        elif ec2: # Could create an A record type, with PrivateIP as the key
            address_key = "PrivateDnsName"
        elif elb:
            address_key = "DNSName"

        if address_key is None:
            raise Exception("Unknown type of CNAME record to create")

        zone = self.vpc_domain + "."
        target = { "Fn::GetAtt" : [ key, address_key ] }

        self.add_route_53_record_set(key + "Record", hostname, target, zone, ttl)

        if "DNSZone" in self.resources:
            self.resources[key + "Record"]["DependsOn"] = "DNSZone"

    def add_route_53_record_set(self, key, full_domain_name, cname_value, hosted_zone_name, ttl=300):
        """Add a CNAME RecordSet to the configuration

        Args:
            key (str) : Unique name for the resource in the template to create the RecordSet for
            full_domain_name (str) : The FQDN DNS entry to create
            cname_value (str) : The CNAME value to return for the full_domain_name
            hosted_zone_name (str) : The name of the HostedZone (should end in a '.')
            ttl (int|string) : The Time to live for the RecordSet

        """
        self.resources[key] = {
            "Type": "AWS::Route53::RecordSet",
            "Properties": {
                "HostedZoneName": hosted_zone_name,
                'Name': full_domain_name,
                'Type': 'CNAME',
                'ResourceRecords': [cname_value],
                'TTL': ttl,
            }
        }

    def add_cloudwatch_rule(
        self, key, targets, name=None, event=None, schedule=None, role_arn=None, description=None, depends_on=None, enable=True):
        """Add an rule that routes CloudWatch Events to target(s).

        Note that event and schedule cannot both be None.

        Args:
            key (str): Unique name for the resource in CloudFormation template.
            targets (list): List of dicts with keys: Arn, Id, and optionally, Input and InputPath.  See Amazon CloudWatch Events Rule Target documentation.
            name (optional[dict]): Name for rule.  One will be auto-generated if this isn't provided.
            event (optional[dict]): See Amazon Events and Event Patterns documentation.
            schedule (optional[string]): See Amazon Schedule Expression Syntax for Rules documentation.
            role_arn (optional[string]): Role to assign to rule so it can invoke the target(s).
            description (optional[string]): Description of rule, defaults to None.
            depends_on (optional[string|list]) : A unique name or list of unique names of resources that should be created first.
            enable (optional[bool]) Whether rule should be enabled when created.

        Raises:
            (exception): When neither event or schedule are provided.
        """
        if event is None and schedule is None:
            raise Exception('event and schedule cannot both be None.')

        props = { 'Targets': targets }

        if enable:
            props['State'] = 'ENABLED'
        else:
            props['State'] = 'DISABLED'

        if name is not None:
            props['Name'] = name

        if description is not None:
            props['Description'] = description

        if schedule is not None:
            props['ScheduleExpression'] = schedule

        if event is not None:
            props['EventPattern'] = event

        if role_arn is not None:
            props['RoleArn'] = role_arn

        self.resources[key] = {
            'Type': 'AWS::Events::Rule',
            'Properties': props
        }

        if depends_on is not None:
            self.resources[key]['DependsOn'] = depends_on

    def add_cloudwatch_alarm(self, key, description, metric, statistic, comparison, threashold, alarm_actions, dimensions={}, period=5, namespace="AWS/ELB", depends_on=None):
        """Add CloudWatch Alarm for a LoadBalancer

        Args:
            key (str) : Unique name for the resource in the template
            description (str) : Alarm description
            metric (str) : Statistic metric
            statistic (str) : Alarm statistic (SampleCount|Average|Sum|Minimum|Maximum)
            comparison (str) : Alarm's comparison operation
            threashold (str) : Threashold limit
            alarm_actions (list) : List of ARN string of actions to execute when the alarm is triggered
            dimensions (dict) : Dictionary of dimensions for the alarm's associated metric
            period (int) : Number of 60 second periods over which the metric is evaluated
            namespace (str) : AWS Namespace of the alarm metric (default AWS/ELB)
            depends_on (None|string|list): A unique name or list of unique names of resources within the
                                           configuration and is used to determine the launch order of resources
        """
        self.resources[key] = {
              "Type": "AWS::CloudWatch::Alarm",
              "Properties": {
                "ActionsEnabled": "true",
                "AlarmDescription": description,
                "ComparisonOperator": comparison,
                "EvaluationPeriods": str(period),
                "MetricName": metric,
                "Namespace": namespace,
                "Period": "60",
                "Statistic": statistic,
                "Threshold": threashold,
                "AlarmActions": alarm_actions,
                "Dimensions": [{"Name": k, "Value": v} for k,v in dimensions.items()]
              }
        }

        if depends_on is not None:
            self.resources[key]["DependsOn"] = depends_on

    # XXX: are alarm_actions unique keys from the configuration?
    def add_cloudwatch(self, lb_name, alarm_actions, depends_on=None ):
        """ Add CloudWatch Alarms for LoadBalancer

        Adds CloudWatch Alarms for Latency, SurgeCount, and UnhealthyHostCount for an ELB

        Args:
            lb_name (str) : The LoadBalancer name
            alarm_actions (str) : The name of SNS mailing list
            depends_on (None|string|list): A unique name or list of unique names of resources within the
                                           configuration and is used to determine the launch order of resources
        """
        self.add_cloudwatch_alarm("Latency", "",
                                  "Latency", "Average", "GreaterThanOrEqualToThreshold", "10.0",
                                  alarm_actions, {"LoadBalancerName": lb_name}, depends_on=depends_on)

        self.add_cloudwatch_alarm("SurgeCount", "Surge Count in Load Balance",
                                  "SurgeQueueLength", "Average", "GreaterThanOrEqualToThreshold", "3.0",
                                  alarm_actions, {"LoadBalancerName": lb_name}, depends_on=depends_on)

        self.add_cloudwatch_alarm("UnhealthyHostCount", "Unhealthy Host Count in Load Balance",
                                  "UnHealthyHostCount", "Minimum", "GreaterThanOrEqualToThreshold", "1.0",
                                  alarm_actions, {"LoadBalancerName": lb_name}, depends_on=depends_on)

    def add_sns_topic(self, key, name, topic, subscriptions=[]):
        """Create a SNS topic

        Args:
            key (str) : Unique name for the resource in the template
            name (str): Display name of the SNS topic
            topic (str): SNS topic name
            subscriptions (list): List of tuples containing SNS scriptions to create
                                  (protocol, endpoint)
        """
        self.resources[key] = {
            "Type": "AWS::SNS::Topic",
            "Properties": {
                "DisplayName": name,
                "Subscription": [{"Endpoint": ep, "Protocol": pt} for pt, ep in subscriptions],
                "TopicName": topic.replace('.', '-')
            }
        }


    def add_sqs_queue(self, key, name, hide=30, retention=5760, dead=None):
        """Create a SQS Queue

        Notes:
            Maximum message size is 256KiB, which is the maximum size for SQS

        Args:
            key (str) : Unique name for the resource in the template
            name (str): Display name of the SQS queue
            hide (int) : Number of seconds to hide a queue item before it is again available for processing
            retention (int) : Number of minute a message will be retained
                              Limits are 1 minute to 14 days (default 4 days)
            dead (None|tuple) : Dead letter queue tuple (targetARN, missedDeliveries)
        """

        if retention < 1 or retention > 20160:
            raise Exception("Rentention period is 1 minute to 14 days")

        self.resources[key] = {
            "Type": "AWS::SQS::Queue",
            "Properties": {
                "MessageRetentionPeriod": int(retention) * 60,
                "QueueName": name,
                "VisibilityTimeout": int(hide)
            }
        }

        if dead is not None:
            arn, missed = dead
            self.resources[key]["Properties"]["RedrivePolicy"] = {
                "deadLetterTargetArn": arn,
                "maxReceiveCount": missed
            }

    def add_sqs_policy(self, key, name, queues_list, role):
        """Add full access for the given role to the given queues.

        Example call:

        self.add_sqs_policy(
            'SqsPolicy', 'sqs_policy',
            [Ref('S3Flush'), Ref('DeadLetter')],
            'endpoint')

        Note that the use of 'Ref' in the queue_list.  This lets you use the
        name of the queue rather than the full URL of the queue.

        Args:
            key (str): Lookup key for this SQS policy.
            name (str): Id for this SQS policy.
            queues_list (list): List of Queue IDs or Refs to apply policy to.
            role (str): Give this IAM role full access to these queues.
        """

        self.resources[key] = {
            'Type': 'AWS::SQS::QueuePolicy',
            'Properties': {
                'PolicyDocument': {
                    'Id': name,
                    'Version': '2012-10-17',
                    'Statement': [{
                        'Sid': 'Grant-Full-Access',
                        'Effect': 'Allow',
                        'Principal': { 'AWS': role },
                        'Action': ['sqs:*'],
                        'Resource': '*'
                    }]
                },
                'Queues': queues_list
            }
        }

    def add_event_rule(self, key, name, role_arn=None, schedule_expression=None, event_pattern=None, state=None,
                       target_list=None, description=None):
        """

        Args:
            key (str) : Unique name for the resource in the template
            name (str): Display name of the event rule
            role_arn (str): ARN of role this event will use
            schedule_expression (str): string expression of how often this rule will run.
            event_pattern (JSON object):  describes which events CloudWatch Events routes to the specified target
            state (str): indicates whether the rule is enabled
            target_list: List of targets to forward events to.
            description: Description of the event rule.

        Raises:
            (exception): When neither schedule_expression or event_pattern are provided.

        """
        if schedule_expression is None and event_pattern is None:
            raise Exception("schedule_expression and event_pattern cannot both be None.")

        self.resources[key] = {
            "Type": "AWS::Events::Rule",
            "Properties": {
                "Name": name,
            }
        }
        if role_arn is not None:
            self.resources[key]["Properties"]["RoleArn"] = role_arn
        if schedule_expression is not None:
            self.resources[key]["Properties"]["ScheduleExpression"] = schedule_expression
        if event_pattern is not None:
            self.resources[key]["Properties"]["EventPattern"] = event_pattern
        if state is not None:
            self.resources[key]["Properties"]["State"] = state
        if target_list is not None:
            self.resources[key]["Properties"]["Targets"] = target_list
        if description is not None:
            self.resources[key]["Properties"]["Description"] = description

    def add_data_pipeline(self, key, name, objects, description="", depends_on=None):
        """Add a Data Pipeline definition

        Args:
            key (str): Unique name for the resource in the template
            name (str): Name of the Data Pipeline to create
            objects (obj): The results of lib.datapipeline.DataPipeline().objects
                           after building the pipeline
            description (str): Description for the Data Pipeline
            depends_on (None|string|list): A unique name or list of unique names of resources within the
        """

        self.resources[key] = {
            "Type" : "AWS::DataPipeline::Pipeline",
            "Properties" : {
                "Activate" : True,
                "Description" : description,
                "Name" : name,
                "ParameterObjects" : [],
                "ParameterValues" : [],
                "PipelineObjects" : objects,
                "PipelineTags" : [],
            }
        }

        if depends_on is not None:
            self.resources[key]['DependsOn'] = depends_on<|MERGE_RESOLUTION|>--- conflicted
+++ resolved
@@ -466,8 +466,6 @@
                 raise Exception("Could not determine argument '{}'".format(argument["ParameterKey"]))
 
         client = session.client('cloudformation')
-<<<<<<< HEAD
-=======
 
         kwargs = {
             "StackName": self.stack_name,
@@ -481,7 +479,6 @@
         if self.capabilities is not None:
             kwargs['Capabilities'] = self.capabilities 
 
->>>>>>> 0b87b48f
         try:
             response = client.create_stack(**kwargs)
         except client.exceptions.AlreadyExistsException:
@@ -1689,15 +1686,15 @@
             s3 (None|tuple) : Tuple (bucket, key, handler) for the S3 location containing lambda source code
                               handler is the Python function to execute
             description (str) : Lambda description
-            memory (string|int) : Amount of memory (MB) to execute the lambda with
+            memory (str|int) : Amount of memory (MB) to execute the lambda with
                                   Note, CPU is linked to the amount of memory allocated
-            timeout (string|int) : Execution timeout (Seconds)
+            timeout (str|int) : Execution timeout (Seconds)
             security_groups (None|list) : List of ids of security groups to grant the lambda access to
             subnets (None|list) : List of ids of subnets to grant the lambda access to
-            depends_on (None|string|list) : A unique name or list of unique names of resources within the
+            depends_on (None|str|list) : A unique name or list of unique names of resources within the
                                             configuration and is used to determine the launch order of resources
-            runtime (optional[string]) : Lambda runtime to use.  Defaults to "python2.7".
-            dlq (optional[string]): ARN of dead letter queue.  Defaults to None.
+            runtime (optional[str]) : Lambda runtime to use.  Defaults to "python2.7".
+            dlq (optional[str]): ARN of dead letter queue.  Defaults to None.
             reserved_executions (optional[int]): Number of reserved concurrent executions for the lambda.
         """
 
