# Copyright 2018 The Johns Hopkins University Applied Physics Laboratory
#
# Licensed under the Apache License, Version 2.0 (the "License");
# you may not use this file except in compliance with the License.
# You may obtain a copy of the License at
#
#    http://www.apache.org/licenses/LICENSE-2.0
#
# Unless required by applicable law or agreed to in writing, software
# distributed under the License is distributed on an "AS IS" BASIS,
# WITHOUT WARRANTIES OR CONDITIONS OF ANY KIND, either express or implied.
# See the License for the specific language governing permissions and
# limitations under the License.

import os
import sys
import yaml

##################
# Scenario Support
def load_scenario(scenario):
    # Locate the imported module so code can reference global
    # variables without using the 'global' keyword
    d = sys.modules['lib.constants'].__dict__

<<<<<<< HEAD
    if scenario is not None:
        file = "{}.yml".format(scenario)
        path = repo_path("cloud_formation", "scenarios", file)
=======
# Region api is created in.  Later versions of boto3 should allow us to
# extract this from the session variable.  Hard coding for now.
REGION = 'us-east-1'
INCOMING_SUBNET = os.environ.get('_BASTION_ALLOW_IP', '52.3.13.189') + '/32'  # microns-bastion elastic IP
>>>>>>> b18872eb

        if not os.path.exists(path):
            print("Scenario file '{}' doesn't exist".format(path))
            return

        try:
            with open(path, 'r') as fh:
                config = yaml.load(fh.read())
        except Exception as ex:
            print("Problem loading scenario file")
            print(ex)

        for key in config:
            d[key] = config[key]


########################
# Path functions
def find_dir(dir_):
    return os.path.dirname(os.path.realpath(dir_))

def path(*args):
    return os.path.realpath(os.path.join(*args))

cur_dir = find_dir(__file__)
REPO_ROOT = path(cur_dir, '..')

def repo_path(*args):
    return path(REPO_ROOT, *args)


LAMBDA_SUBNETS = 16

########################
# Lambda Files
LAMBDA_DIR = repo_path('cloud_formation', 'lambda')
DNS_LAMBDA = LAMBDA_DIR + '/updateRoute53/index.py'
VAULT_LAMBDA = LAMBDA_DIR + '/monitors/chk_vault.py'
CONSUL_LAMBDA = LAMBDA_DIR + '/monitors/chk_consul.py'
INGEST_LAMBDA = LAMBDA_DIR + '/ingest_populate/ingest_queue_upload.py'
DOWNSAMPLE_DLQ_LAMBDA = LAMBDA_DIR + '/downsample/dlq.py'


########################
# DynamoDB Table Schemas
SALT_DIR = repo_path('salt_stack', 'salt')

DYNAMO_METADATA_SCHEMA = SALT_DIR + '/boss/files/boss.git/django/bosscore/dynamo_schema.json'
DYNAMO_S3_INDEX_SCHEMA = SALT_DIR + '/spdb/files/spdb.git/spatialdb/dynamo/s3_index_table.json'
DYNAMO_TILE_INDEX_SCHEMA  = SALT_DIR + '/ndingest/files/ndingest.git/nddynamo/schemas/boss_tile_index.json'
# Max number to append to task id attribute of tile index (used to prevent hot
# partitions when writing to the task_id_index GSI).
MAX_TASK_ID_SUFFIX = 100
# Annotation id to supercuboid table.
DYNAMO_ID_INDEX_SCHEMA = SALT_DIR + '/spdb/files/spdb.git/spatialdb/dynamo/id_index_schema.json'
# Annotation id count table (allows for reserving the next id in a channel).
DYNAMO_ID_COUNT_SCHEMA = SALT_DIR + '/spdb/files/spdb.git/spatialdb/dynamo/id_count_schema.json'

# Threshold when a new chunk should be added to the partition key of the id
# index.  If the consumed write capacity is >= this number, write new
# morton ids to a new key.
DYNAMO_ID_INDEX_NEW_CHUNK_THRESHOLD = 100

########################
# Other Salt Files
KEYCLOAK_REALM = SALT_DIR + '/keycloak/files/BOSS.realm'


########################
# Vault Secret Paths
VAULT_AUTH = "secret/auth"
VAULT_REALM = "secret/auth/realm"
VAULT_KEYCLOAK = "secret/keycloak"
VAULT_KEYCLOAK_DB = "secret/keycloak/db"
VAULT_ENDPOINT = "secret/endpoint/django"
VAULT_ENDPOINT_DB = "secret/endpoint/django/db"
VAULT_ENDPOINT_AUTH = "secret/endpoint/auth"
VAULT_PROOFREAD = "secret/proofreader/django"
VAULT_PROOFREAD_DB = "secret/proofreader/django/db"
VAULT_PROOFREAD_AUTH = "secret/proofreader/auth"


########################
# Service Check Timeouts
TIMEOUT_VAULT = 120
TIMEOUT_KEYCLOAK = 150


########################
# Machine Instance Types
<<<<<<< HEAD
ENDPOINT_TYPE = "t2.micro"
RDS_TYPE = "db.t2.micro"
REDIS_CACHE_TYPE = "cache.t2.micro"
REDIS_SESSION_TYPE = None
REDIS_TYPE = "cache.t2.micro"
CACHE_MANAGER_TYPE = "t2.micro"
ACTIVITIES_TYPE = "t2.micro"
=======
ENDPOINT_TYPE = {
    "development": "t2.medium",
    "production": "m5.2xlarge",
    "ha-development": "t2.medium",
}

RDS_TYPE = {
    "development": "db.t2.micro",
    "production": "db.t2.medium",
    "ha-development": "db.t2.micro",
}

REDIS_CACHE_TYPE = {
    "development": "cache.t2.small",
    "production": "cache.m4.10xlarge",
    "ha-development": "cache.t2.small",
}

# Django session cache using Redis.
REDIS_SESSION_TYPE = {
    "development": None,            # Don't use Redis for dev stack sessions.
    "production": "cache.t2.medium",
    "ha-development": "cache.t2.small",
}

REDIS_TYPE = {
    "development": "cache.t2.small",
    "production": "cache.m5.xlarge",
    "ha-development": "cache.t2.small",
}

CACHE_MANAGER_TYPE = {
    "development": "t2.micro",
    "production": "t2.medium",
    "ha-development": "t2.micro",
}

CONSUL_TYPE = {
    "development": "t3.micro",
    "production": "t3.medium",
    "ha-development": "t3.large",
}

VAULT_TYPE = {
    "development": "t3.micro",
    "production": "t3.medium",
    "ha-development": "t3.large",
}

ACTIVITIES_TYPE = {
    "development": "m5.large",
    "production": "m5.xlarge",
    "ha-development": "m5.large",
}
>>>>>>> b18872eb

AUTH_TYPE = {
    "development": "t2.micro",
    "production": "m5.xlarge",
    "ha-development": "t2.micro",
}

########################
# Machine Cluster Sizes
AUTH_CLUSTER_SIZE = 1
CONSUL_CLUSTER_SIZE = 1
VAULT_CLUSTER_SIZE = 1
ENDPOINT_CLUSTER_MIN = 1
ENDPOINT_CLUSTER_MAX = 1
REDIS_CLUSTER_SIZE = 1


#################
# Resource Memory
REDIS_RESERVED_MEMORY = 0


########################
# Machine Configurations
ENDPOINT_DB_CONFIG = {
    "name":"boss",
    "user":"testuser", # DP ???: Why is the name testuser? should we generate the username too?
    "password": "",
    "port": "3306"
}

BASTION_AMI = "amzn-ami-vpc-nat-hvm-2015.03.0.x86_64-ebs"
# Configure Squid to allow clustered Vault access, restricted to connections from the Bastion
BASTION_USER_DATA = """#cloud-config
packages:
    - squid

write_files:
    - content: |
            acl localhost src 127.0.0.1/32 ::1
            acl to_localhost dst 127.0.0.0/8 0.0.0.0/32 ::1
            acl localnet dst {}
            acl Safe_ports port 8200

            http_access deny !Safe_ports
            http_access deny !localnet
            http_access deny to_localhost
            http_access allow localhost
            http_access deny all

            http_port 3128
      path: /etc/squid/squid.conf
      owner: root squid
      permissions: '0644'

runcmd:
    - chkconfig squid on
    - service squid start
"""<|MERGE_RESOLUTION|>--- conflicted
+++ resolved
@@ -23,16 +23,9 @@
     # variables without using the 'global' keyword
     d = sys.modules['lib.constants'].__dict__
 
-<<<<<<< HEAD
     if scenario is not None:
         file = "{}.yml".format(scenario)
         path = repo_path("cloud_formation", "scenarios", file)
-=======
-# Region api is created in.  Later versions of boto3 should allow us to
-# extract this from the session variable.  Hard coding for now.
-REGION = 'us-east-1'
-INCOMING_SUBNET = os.environ.get('_BASTION_ALLOW_IP', '52.3.13.189') + '/32'  # microns-bastion elastic IP
->>>>>>> b18872eb
 
         if not os.path.exists(path):
             print("Scenario file '{}' doesn't exist".format(path))
@@ -123,76 +116,17 @@
 
 ########################
 # Machine Instance Types
-<<<<<<< HEAD
 ENDPOINT_TYPE = "t2.micro"
 RDS_TYPE = "db.t2.micro"
 REDIS_CACHE_TYPE = "cache.t2.micro"
 REDIS_SESSION_TYPE = None
 REDIS_TYPE = "cache.t2.micro"
 CACHE_MANAGER_TYPE = "t2.micro"
+CONSUL_TYPE = "t2.micro"
+VAULT_TYPE = "t2.micro"
 ACTIVITIES_TYPE = "t2.micro"
-=======
-ENDPOINT_TYPE = {
-    "development": "t2.medium",
-    "production": "m5.2xlarge",
-    "ha-development": "t2.medium",
-}
+AUTH_TYPE = "t2.micro"
 
-RDS_TYPE = {
-    "development": "db.t2.micro",
-    "production": "db.t2.medium",
-    "ha-development": "db.t2.micro",
-}
-
-REDIS_CACHE_TYPE = {
-    "development": "cache.t2.small",
-    "production": "cache.m4.10xlarge",
-    "ha-development": "cache.t2.small",
-}
-
-# Django session cache using Redis.
-REDIS_SESSION_TYPE = {
-    "development": None,            # Don't use Redis for dev stack sessions.
-    "production": "cache.t2.medium",
-    "ha-development": "cache.t2.small",
-}
-
-REDIS_TYPE = {
-    "development": "cache.t2.small",
-    "production": "cache.m5.xlarge",
-    "ha-development": "cache.t2.small",
-}
-
-CACHE_MANAGER_TYPE = {
-    "development": "t2.micro",
-    "production": "t2.medium",
-    "ha-development": "t2.micro",
-}
-
-CONSUL_TYPE = {
-    "development": "t3.micro",
-    "production": "t3.medium",
-    "ha-development": "t3.large",
-}
-
-VAULT_TYPE = {
-    "development": "t3.micro",
-    "production": "t3.medium",
-    "ha-development": "t3.large",
-}
-
-ACTIVITIES_TYPE = {
-    "development": "m5.large",
-    "production": "m5.xlarge",
-    "ha-development": "m5.large",
-}
->>>>>>> b18872eb
-
-AUTH_TYPE = {
-    "development": "t2.micro",
-    "production": "m5.xlarge",
-    "ha-development": "t2.micro",
-}
 
 ########################
 # Machine Cluster Sizes
