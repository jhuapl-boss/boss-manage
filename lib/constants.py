# Copyright 2018 The Johns Hopkins University Applied Physics Laboratory
#
# Licensed under the Apache License, Version 2.0 (the "License");
# you may not use this file except in compliance with the License.
# You may obtain a copy of the License at
#
#    http://www.apache.org/licenses/LICENSE-2.0
#
# Unless required by applicable law or agreed to in writing, software
# distributed under the License is distributed on an "AS IS" BASIS,
# WITHOUT WARRANTIES OR CONDITIONS OF ANY KIND, either express or implied.
# See the License for the specific language governing permissions and
# limitations under the License.

import os
import sys
import yaml

PRODUCTION_MAILING_LIST = "ProductionMicronsMailingList"
PRODUCTION_BILLING_TOPIC = "ProductionBillingList"
MAX_ALARM_DOLLAR = 200  # Maximum size of alarms in $1,000s


##################
# Scenario Support
def load_scenario(scenario):
    # Locate the imported module so code can reference global
    # variables without using the 'global' keyword
    d = sys.modules['lib.constants'].__dict__

    if scenario is not None:
        file = "{}.yml".format(scenario)
        path = repo_path("cloud_formation", "scenarios", file)

        if not os.path.exists(path):
            print("Scenario file '{}' doesn't exist".format(path))
            return

        try:
            with open(path, 'r') as fh:
                config = yaml.load(fh.read())
        except Exception as ex:
            print("Problem loading scenario file")
            print(ex)

        for key in config:
            d[key] = config[key]


########################
# Path functions
def find_dir(dir_):
    return os.path.dirname(os.path.realpath(dir_))

def path(*args):
    return os.path.realpath(os.path.join(*args))

cur_dir = find_dir(__file__)
REPO_ROOT = path(cur_dir, '..')

def repo_path(*args):
    return path(REPO_ROOT, *args)


LAMBDA_SUBNETS = 16

########################
# Lambda Files
LAMBDA_DIR = repo_path('cloud_formation', 'lambda')
DNS_LAMBDA = LAMBDA_DIR + '/updateRoute53/index.py'
VAULT_LAMBDA = LAMBDA_DIR + '/monitors/chk_vault.py'
CONSUL_LAMBDA = LAMBDA_DIR + '/monitors/chk_consul.py'
INGEST_LAMBDA = LAMBDA_DIR + '/ingest_populate/ingest_queue_upload.py'
DOWNSAMPLE_DLQ_LAMBDA = LAMBDA_DIR + '/downsample/dlq.py'


########################
# DynamoDB Table Schemas
SALT_DIR = repo_path('salt_stack', 'salt')

DYNAMO_METADATA_SCHEMA = SALT_DIR + '/boss/files/boss.git/django/bosscore/dynamo_schema.json'
DYNAMO_S3_INDEX_SCHEMA = SALT_DIR + '/spdb/files/spdb.git/spatialdb/dynamo/s3_index_table.json'
DYNAMO_TILE_INDEX_SCHEMA  = SALT_DIR + '/ndingest/files/ndingest.git/nddynamo/schemas/boss_tile_index.json'
# Max number to append to task id attribute of tile index (used to prevent hot
# partitions when writing to the task_id_index GSI).
MAX_TASK_ID_SUFFIX = 100
# Annotation id to supercuboid table.
DYNAMO_ID_INDEX_SCHEMA = SALT_DIR + '/spdb/files/spdb.git/spatialdb/dynamo/id_index_schema.json'
# Annotation id count table (allows for reserving the next id in a channel).
DYNAMO_ID_COUNT_SCHEMA = SALT_DIR + '/spdb/files/spdb.git/spatialdb/dynamo/id_count_schema.json'

# Threshold when a new chunk should be added to the partition key of the id
# index.  If the consumed write capacity is >= this number, write new
# morton ids to a new key.
DYNAMO_ID_INDEX_NEW_CHUNK_THRESHOLD = 100

########################
# Other Salt Files
KEYCLOAK_REALM = SALT_DIR + '/keycloak/files/BOSS.realm'


########################
# Vault Secret Paths
VAULT_AUTH = "secret/auth"
VAULT_REALM = "secret/auth/realm"
VAULT_KEYCLOAK = "secret/keycloak"
VAULT_ENDPOINT = "secret/endpoint/django"
VAULT_ENDPOINT_DB = "secret/endpoint/django/db"
VAULT_ENDPOINT_AUTH = "secret/endpoint/auth"
VAULT_PROOFREAD = "secret/proofreader/django"
VAULT_PROOFREAD_DB = "secret/proofreader/django/db"
VAULT_PROOFREAD_AUTH = "secret/proofreader/auth"


########################
# Service Check Timeouts
TIMEOUT_VAULT = 120
TIMEOUT_KEYCLOAK = 150


########################
# Machine Instance Types
<<<<<<< HEAD
ENDPOINT_TYPE = "t2.micro"
RDS_TYPE = "db.t2.micro"
REDIS_CACHE_TYPE = "cache.t2.micro"
REDIS_TYPE = "cache.t2.micro"
CACHE_MANAGER_TYPE = "t2.micro"
ACTIVITIES_TYPE = "t2.micro"
=======
ENDPOINT_TYPE = {
    "development": "t2.medium",
    "production": "m4.2xlarge",
    "ha-development": "t2.medium",
}

RDS_TYPE = {
    "development": "db.t2.micro",
    "production": "db.t2.medium",
    "ha-development": "db.t2.micro",
}

REDIS_CACHE_TYPE = {
    "development": "cache.t2.small",
    "production": "cache.m4.10xlarge",
    "ha-development": "cache.t2.small",
}

# Django session cache using Redis.
REDIS_SESSION_TYPE = {
    "development": None,            # Don't use Redis for dev stack sessions.
    "production": "cache.t2.medium",
    "ha-development": "cache.t2.small",
}

REDIS_TYPE = {
    "development": "cache.t2.small",
    "production": "cache.m4.xlarge",
    "ha-development": "cache.t2.small",
}

CACHE_MANAGER_TYPE = {
    "development": "t2.micro",
    "production": "t2.medium",
    "ha-development": "t2.micro",
}

ACTIVITIES_TYPE = {
    "development": "m4.large",
    "production": "m4.xlarge",
    "ha-development": "m4.large",
}
>>>>>>> 9e4d8ffe


########################
# Machine Cluster Sizes
AUTH_CLUSTER_SIZE = 1
CONSUL_CLUSTER_SIZE = 1
VAULT_CLUSTER_SIZE = 1
ENDPOINT_CLUSTER_MIN = 1
ENDPOINT_CLUSTER_MAX = 1
REDIS_CLUSTER_SIZE = 1


<<<<<<< HEAD
#################
# Resource Memory
REDIS_RESERVED_MEMORY = 0
=======
VAULT_CLUSTER_SIZE = { # Vault Cluster is a fixed size
    "development" : 1,
    "production": 3, # should be an odd number
    "ha-development": 1,  # should be an odd number
}

ENDPOINT_CLUSTER_MIN = { # Minimum and Default size of the ASG
    "development": 1,
    "production": 1,
    "ha-development": 1,
}

ENDPOINT_CLUSTER_MAX = { # Maximum number of instances in the ASG
    "development": 1,
    "production": 60,
    "ha-development": 3,
}

REDIS_CLUSTER_SIZE = {
    "development": 1,
    "production": 2,
    "ha-development": 1,
}
>>>>>>> 9e4d8ffe


########################
# Machine Configurations
ENDPOINT_DB_CONFIG = {
    "name":"boss",
    "user":"testuser", # DP ???: Why is the name testuser? should we generate the username too?
    "password": "",
    "port": "3306"
}

BASTION_AMI = "amzn-ami-vpc-nat-hvm-2015.03.0.x86_64-ebs"
# Configure Squid to allow clustered Vault access, restricted to connections from the Bastion
BASTION_USER_DATA = """#cloud-config
packages:
    - squid

write_files:
    - content: |
            acl localhost src 127.0.0.1/32 ::1
            acl to_localhost dst 127.0.0.0/8 0.0.0.0/32 ::1
            acl localnet dst {}
            acl Safe_ports port 8200

            http_access deny !Safe_ports
            http_access deny !localnet
            http_access deny to_localhost
            http_access allow localhost
            http_access deny all

            http_port 3128
      path: /etc/squid/squid.conf
      owner: root squid
      permissions: '0644'

runcmd:
    - chkconfig squid on
    - service squid start
"""<|MERGE_RESOLUTION|>--- conflicted
+++ resolved
@@ -120,57 +120,13 @@
 
 ########################
 # Machine Instance Types
-<<<<<<< HEAD
 ENDPOINT_TYPE = "t2.micro"
 RDS_TYPE = "db.t2.micro"
 REDIS_CACHE_TYPE = "cache.t2.micro"
+REDIS_SESSION_TYPE = None
 REDIS_TYPE = "cache.t2.micro"
 CACHE_MANAGER_TYPE = "t2.micro"
 ACTIVITIES_TYPE = "t2.micro"
-=======
-ENDPOINT_TYPE = {
-    "development": "t2.medium",
-    "production": "m4.2xlarge",
-    "ha-development": "t2.medium",
-}
-
-RDS_TYPE = {
-    "development": "db.t2.micro",
-    "production": "db.t2.medium",
-    "ha-development": "db.t2.micro",
-}
-
-REDIS_CACHE_TYPE = {
-    "development": "cache.t2.small",
-    "production": "cache.m4.10xlarge",
-    "ha-development": "cache.t2.small",
-}
-
-# Django session cache using Redis.
-REDIS_SESSION_TYPE = {
-    "development": None,            # Don't use Redis for dev stack sessions.
-    "production": "cache.t2.medium",
-    "ha-development": "cache.t2.small",
-}
-
-REDIS_TYPE = {
-    "development": "cache.t2.small",
-    "production": "cache.m4.xlarge",
-    "ha-development": "cache.t2.small",
-}
-
-CACHE_MANAGER_TYPE = {
-    "development": "t2.micro",
-    "production": "t2.medium",
-    "ha-development": "t2.micro",
-}
-
-ACTIVITIES_TYPE = {
-    "development": "m4.large",
-    "production": "m4.xlarge",
-    "ha-development": "m4.large",
-}
->>>>>>> 9e4d8ffe
 
 
 ########################
@@ -183,35 +139,9 @@
 REDIS_CLUSTER_SIZE = 1
 
 
-<<<<<<< HEAD
 #################
 # Resource Memory
 REDIS_RESERVED_MEMORY = 0
-=======
-VAULT_CLUSTER_SIZE = { # Vault Cluster is a fixed size
-    "development" : 1,
-    "production": 3, # should be an odd number
-    "ha-development": 1,  # should be an odd number
-}
-
-ENDPOINT_CLUSTER_MIN = { # Minimum and Default size of the ASG
-    "development": 1,
-    "production": 1,
-    "ha-development": 1,
-}
-
-ENDPOINT_CLUSTER_MAX = { # Maximum number of instances in the ASG
-    "development": 1,
-    "production": 60,
-    "ha-development": 3,
-}
-
-REDIS_CLUSTER_SIZE = {
-    "development": 1,
-    "production": 2,
-    "ha-development": 1,
-}
->>>>>>> 9e4d8ffe
 
 
 ########################
