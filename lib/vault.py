--- conflicted
+++ resolved
@@ -105,11 +105,7 @@
         client = self.connect(VAULT_TOKEN)
         code.interact(local=locals())
 
-<<<<<<< HEAD
-    def initialize(self, secrets = 1, threashold = 1):
-=======
-    def initialize(self, account_id, secrets = 5, threashold = 3):
->>>>>>> 69d5977f
+    def initialize(self, account_id, secrets = 1, threashold = 1):
         """Initialize a Vault. Connect using get_client() and if the Vault is not
         initialized then initialize it with 1 recovery key (and only requiring the
         1 key when used). The recovery key is stored as VAULT_KEY and root token
@@ -244,17 +240,10 @@
         arn = 'arn:aws:iam::{}:instance-profile/'.format(account_id)
         #For each policy configure the policies on a role of the same name
         for policy in policies:
-<<<<<<< HEAD
             client.create_ec2_role(policy,
                                    bound_iam_instance_profile_arn = arn + policy,
                                    policies = policy,
                                    mount_point = 'aws')
-=======
-            client.write('/auth/aws/role/' + policy,
-                         auth_type='ec2',
-                         bound_iam_instance_profile_arn= arn + policy,
-                         policies=policy)
->>>>>>> 69d5977f
             print('Successful write to aws/role/' + policy)
         
         # AWS Secret Backend
