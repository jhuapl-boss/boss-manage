# Copyright 2016 The Johns Hopkins University Applied Physics Laboratory
#
# Licensed under the Apache License, Version 2.0 (the "License");
# you may not use this file except in compliance with the License.
# You may obtain a copy of the License at
#
#    http://www.apache.org/licenses/LICENSE-2.0
#
# Unless required by applicable law or agreed to in writing, software
# distributed under the License is distributed on an "AS IS" BASIS,
# WITHOUT WARRANTIES OR CONDITIONS OF ANY KIND, either express or implied.
# See the License for the specific language governing permissions and
# limitations under the License.

import os
import glob
import hvac
import json
from pprint import pprint
import traceback

from .exceptions import VaultError

VAULT_TOKEN = "vault_token"
VAULT_KEY = "vault_key."

VAULT_DIR = os.path.realpath(os.path.join(os.path.dirname(__file__), "..", "vault"))
POLICY_DIR = os.path.join(VAULT_DIR, "policies")
PRIVATE_DIR = os.path.join(VAULT_DIR, "private")

class Vault(object):
    def __init__(self, machine, ip = None, proxy = True):
        # If the machine is X.vault.vpc.boss remove the X.
        if machine and machine.count(".") == 3:
            self.machine = machine.split(".", 1)[1]
        else:
            self.machine = machine
        self.ip = ip

        # if in cluster mode, is_authenticated will http redirect to the cluster leader
        #client = hvac.Client(url="http://localhost:8200")#, allow_redirects=False)
        if ip is not None:
            host = ip
        elif machine is not None:
            host = self.machine
        else:
            host = "localhost"

        self.url = "http://{}:8200".format(host)
        if proxy:
            self.proxy = {"http": "http://localhost:3128"}
        else:
            self.proxy = {} # DP XXX: {} or None???

    def path(self, filename):
        """Get the complete file path for given machine's private file.
        Args:
            filename (string) : Name of the machine's private file
        Returns:
            (string) : Complete file path
        """

        machine = self.machine if self.machine else ""

        path = os.path.join(PRIVATE_DIR, machine, filename)
        os.makedirs(os.path.dirname(path), exist_ok = True)

        return path

    def connect(self, read_token = None):
        client = hvac.Client(url=self.url, proxies=self.proxy)

        if read_token is not None:
            token_file = self.path(read_token)
            if not os.path.exists(token_file):
                raise Exception("Token file '{}' doesn't exist".format(token_file))

            with open(token_file, "r") as fh:
                client.token = fh.read()
                try:
                    if not client.is_authenticated():
                        raise Exception("Vault token is not valid, cannot communicate with the Vault")
                except:
                    raise
        return client

    def status_check(self):
        """Check to see that Vault is up and available. Not checking the configuration
        status of Vault, just that it is ready to receive commands.
        """
        try:
            client = self.connect()
            client.is_initialized() # make an actual network connection
            return True
        except:
            return False

    def shell(self):
        """Create a connection to Vault and then drop the user into an interactive
        shell (just like the python interperter) with 'client' holding the Vault
        connection object.
        """
        import code
        client = self.connect(VAULT_TOKEN)
        code.interact(local=locals())

    def initialize(self, account_id, secrets = 5, threashold = 3):
        """Initialize a Vault. Connect using get_client() and if the Vault is not
        initialized then initialize it with 5 secrets and a threashold of 3. The
        keys are stored as VAULT_KEY and root token is stored as VAULT_TOKEN.

        After initializing the Vault it is unsealed for use and vault-configure is called.

        Args:
            account_id (str) : AWS Account ID that Vault is running under, passed to configure()
            secrets (int) : Total number of secrets to split the master key into
            threashold (int) : The number of secrets required to reconstruct the master key
        """

        client = self.connect()
        if client.is_initialized():
            print("Vault is already initialized")
            if client.is_sealed():
                print("Unsealing Vault")
                self.unseal()
            else:
                print("Vault already unsealed")
        else:
            print("Initializing with {} secrets and {} needed to unseal".format(secrets, threashold))
            result = client.initialize(secrets, threashold)

            token_file = self.path(VAULT_TOKEN)
            key_file = self.path(VAULT_KEY)
            with open(token_file, "w") as fh:
                fh.write(result["root_token"])
            for i in range(secrets):
                with open(key_file + str(i+1), "w") as fh:
                    fh.write(result["keys"][i])

            print()
            print("======== WARNING WARNING WARNING ========")
            print("= Vault root token and unseal keys were =")
            print("= written to disk. PROTECT these files. =")
            print("======== WARNING WARNING WARNING ========")

            print()
            print("Unsealing Vault")
            client.unseal_multi(result["keys"])

        self.configure(account_id)

    def configure(self, account_id):
        """A companion function that will configure a newly initialized Vault
        as needed for BOSS. This includes:
            * Configuring the Audit Backend
            * Adding all of the policies from policies/*.hcl
            * Creating a provisioner token with all of the policies added
                - Required so that the provisioner token can issue tokens
                  for any policy
            * Configure the AWS backend (if there are AWS credentials to use)
            * Configure AWS backend roles from policies/*.iam

        Args:
            account_id (str) : AWS Account ID that Vault is running under, used when binding
                               AWS roles to Vault policies in the AWS authentication backend
        """
        print("Configuring Vault")
        client = self.connect(VAULT_TOKEN)

        # Audit Backend
        audit_options = {
            'low_raw': 'True',
        }
        try:
            client.enable_audit_backend('syslog', options=audit_options)
        except hvac.exceptions.InvalidRequest as ex:
            print("audit_backend already created.")

        # Policies
        provisioner_policies = []
        path = os.path.join(POLICY_DIR, "*.hcl")
        for policy in glob.glob(path):
            name = os.path.basename(policy).split('.')[0]
            with open(policy, 'r') as fh:
                client.set_policy(name, fh.read())
            # Add every policy to the provisioner, as it has to have the
            # superset of any policies that it will provision
            provisioner_policies.append(name)

        # AWS Authentication Backend
<<<<<<< HEAD
        if 'aws' not in client.list_auth_backends():
            try:
                client.enable_auth_backend('aws')
            except Exception as e:
                msg = "Error while enabling AWS auth backend: " + str(e)
                raise VaultError(msg)
        else:
            print("aws auth backend already created.")

        #Define policies and arn                                     
        policies = [p for p in provisioner_policies if p not in ('provisioner',)]
        arn = 'arn:aws:iam::{}:instance-profile/'.format(account_id)
        #For each policy configure the policies on a role of the same name
        for policy in policies:
            client.write('/auth/aws/role/' + policy,
                         auth_type='ec2',
                         bound_iam_instance_profile_arn= arn + policy,
                         policies=policy)
=======
        # Enable AWS auth in Vault
        try:
            print('Enabling AWS auth backend')
            client.enable_auth_backend('aws')
        except Exception as e:
            if str(e) == "path is already in use":
                print('The path is already in use, continuing...')
                pass
            else:
                raise Exception("Error while enabling auth back end. {}".format(e))

        #Define policies and arn                                     
        policies = [p for p in provisioner_policies if p not in ('provisioner',)]
        arn = 'arn:aws:iam::{}:instance-profile/'.format(os.environ['AWS_ACCOUNT'])
        #TODO: Find a temporary way of storing the aws account number
        #For each policy configure the policies on a role of the same name
        for policy in policies:
            client.write('/auth/aws/role/' + policy, auth_type='ec2', bound_iam_instance_profile_arn= arn + policy, policies=policy)
>>>>>>> a90dfcc8
            print('Successful write to aws/role/' + policy)
        
        # AWS Secret Backend
        if 'aws' not in client.list_secret_backends():
            try:
                client.enable_secret_backend('aws')
            except Exception as e:
<<<<<<< HEAD
                msg = "Error while enabling AWS secret backend: " + str(e)
                raise VaultError(msg)
=======
                raise Exception('Error while enabling secret back end. ' + str(e))
        else:
            print("aws secret backend already created.")

        path = os.path.join(POLICY_DIR, "*.iam")
        for iam in glob.glob(path):
            name = os.path.basename(iam).split('.')[0]
            with open(iam, 'r') as fh:
                # if we json parse the file first we can use the duplicate key trick for comments
                client.write("aws/roles/" + name, policy = fh.read())

        # PKI Backend
        """
        if True: # Disabled until we either have a CA cert or can generate a CA
            print("Vault PKI cert file does not exist, skipping configuration of PKI secret backend")
>>>>>>> a90dfcc8
        else:
            print("aws secret backend already created.")

        path = os.path.join(POLICY_DIR, "*.iam")
        for iam in glob.glob(path):
            name = os.path.basename(iam).split('.')[0]
            with open(iam, 'r') as fh:
                # if we json parse the file first we can use the duplicate key trick for comments
                client.write("aws/roles/" + name, policy = fh.read())

    def set_policy(self, name, policy):
        """Create or Update a policy

        Used by processes to add or update policies after Vault has been
        initially configured.
        """
        client = self.connect(VAULT_TOKEN)
        client.set_policy(name, policy)

    def list_policies(self):
        """List all policies

        Used by processes to add or update policies after Vault has been
        initially configured.
        """
        client = self.connect(VAULT_TOKEN)
        return client.list_policies()

    def unseal(self):
        """Unseal a sealed Vault. Connect using get_client() and if the Vault is
        not sealed read all of the keys defined by VAULT_KEY and unseal.

        If there are not enough keys to completely unseal the Vault, print a
        status message about how many more keys are required to finish the
        process.
        """

        client = self.connect()
        if not client.is_sealed():
            print("Vault is already unsealed")
            return 0

        key_file = self.path(VAULT_KEY)
        keys = []
        for f in glob.glob(key_file + "*"):
            with open(f, "r") as fh:
                keys.append(fh.read())

        if len(keys) == 0:
            raise Exception("Could not locate any key files, not unsealing")

        res = client.unseal_multi(keys)
        if res['sealed']:
            p = res['progress']
            t = res['t']
            print("Vault partly unsealed, {} of {} needed keys entered".format(p,t))
            print("Enter {} more keys to finish unsealing the vault". format(t-p))
            return (t-p)
        else:
            print("Vault unsealed")
            return 0

    def seal(self):
        """Seal an unsealed Vault. Connect using get_client(True) and if the Vault
        is unsealed, seal it.

        Used to quickly protect a Vault without having to stop the Vault service
        on a protected VM.
        """

        client = self.connect(VAULT_TOKEN)
        if client.is_sealed():
            print("Vault is already sealed")
            return

        client.seal()
        print("Vault is sealed")

    def status(self):
        """Print the status of a Vault. Connect using get_client(True) and print
        the status of the following items (if available):
         * Initializing status
         * Seal status
         * Key status
         * High Availability status
         * Secret backends
         * Policies
         * Audit backends
         * Auth backends
        """

        client = self.connect()
        if not client.is_initialized():
            print("Vault is not initialized")
            return
        else:
            print("Vault is initialized")

        if client.is_sealed():
            print("Vault is sealed")
            print(client.seal_status)
            return
        else:
            print("Vault is unsealed")

        # read in the Vault access token
        client = self.connect(VAULT_TOKEN)
        print()
        print("Key Status")
        print(json.dumps(client.key_status))

        print()
        print("HA Status")
        print(json.dumps(client.ha_status))

        print()
        print("Secret Backends")
        print(json.dumps(client.list_secret_backends(), indent=True))

        print()
        print("Policies")
        print(json.dumps(client.list_policies()))

        print()
        print("Audit Backends")
        print(json.dumps(client.list_audit_backends(), indent=True))

        print()
        print("Auth Backends")
        print(json.dumps(client.list_auth_backends(), indent=True))

    def provision(self, policy):
        """Create a new Vault access token.

        Args:
            policy (string) : Name of the policy to attach to the new token

        Returns:
            (string) : String containing the new Vault token
        """
        client = self.connect(VAULT_TOKEN)
        token = client.create_token(policies = [policy])
        return token["auth"]["client_token"]

    def revoke(self, token):
        """Revoke a Vault access token.

        Args:
            token (string) : String containing the Vault token to revoke
        """
        client = self.connect(VAULT_TOKEN)
        client.revoke_token(token)

    def revoke_secret(self, lease_id):
        """Revoke a Vault lease

        Args:
            lease_id (string) : String containing the Vault lease id to revoke
        """
        client = self.connect(VAULT_TOKEN)
        client.revoke_secret(lease_id)

    def revoke_secret_prefix(self, prefix):
        """Revoke a Vault secret by prefix

        Args:
            prefix (string) : String containing the Vault secret prefix to revoke
        """
        client = self.connect(VAULT_TOKEN)
        client.revoke_secret_prefix(prefix)

    def write(self, path, **kwargs):
        """A generic method for writing data into Vault.

            Note: vault-write will override any data already existing at path.
                  There is vault-update that will update data at path instead.

        Args:
            path (string) : Vault path to write data to
            kwargs : Key value pairs to store at path
        """
        client = self.connect(VAULT_TOKEN)
        client.write(path, **kwargs)

    def update(self, path, **kwargs):
        """A generic method for adding/updating data to/in Vault.

        Args:
            path (string) : Vault path to write data to
            kwargs : Key value pairs to store at path
        """
        client = self.connect(VAULT_TOKEN)

        existing = client.read(path)
        if existing is None:
            existing = {}
        else:
            existing = existing["data"]

        existing.update(kwargs)

        client.write(path, **existing)

    def read(self, path):
        """A generic method for reading data from Vault.

        Args:
            path (string) : Vault path to read data from
        """
        client = self.connect(VAULT_TOKEN)
        return client.read(path)

    def delete(self, path):
        """A generic method for deleting data from Vault.

        Args:
            path (string) : Vault path to delete all data from
        """
        client = self.connect(VAULT_TOKEN)
        client.delete(path)

    def export(self, path):
        """A generic method for reading all of the paths and keys from Vault.

        Args:
            path (string) : Vault path to dump data from
        """
        if path[-1] != '/':
            path += '/'

        rtn = {}

        # DP NOTE: not using self.read becuase of the different token needed
        client = self.connect(VAULT_TOKEN)
        results =  client.read(path[:-1])
        if results is not None:
            rtn[path[:-1]] = results['data']

        results = client.list(path)
        for key in results['data']['keys']:
            key = path + key
            if key[-1] == '/':
                data = self.export(key)
                rtn.update(data)
            else:
                # DP NOTE: This will currently do a duplicate read if
                #          data is stored at key and in paths under
                #          key
                #          To prevent this, check to see if (key + '/') is in keys
                data = self.read(key)
                rtn[key] = data['data']

        return rtn

    def import_(self, exported, update=False):
        """A generic method for writing / updating data in multiple paths in Vault.

        Args:
            exported (dict): Dict of Vault path and dict of key / values to store at the path
            update (bool): If an Update should be done or if a Write should be done
        """
        for path in exported:
            kv = exported[path]
            fn = self.update if update else self.write
            fn(path, **kv)<|MERGE_RESOLUTION|>--- conflicted
+++ resolved
@@ -188,15 +188,17 @@
             provisioner_policies.append(name)
 
         # AWS Authentication Backend
-<<<<<<< HEAD
-        if 'aws' not in client.list_auth_backends():
-            try:
-                client.enable_auth_backend('aws')
-            except Exception as e:
+        # Enable AWS auth in Vault
+        try:
+            print('Enabling AWS auth backend')
+            client.enable_auth_backend('aws')
+        except Exception as e:
+            if str(e) == "path is already in use":
+                print('The path is already in use, continuing...')
+                pass
+            else:
                 msg = "Error while enabling AWS auth backend: " + str(e)
                 raise VaultError(msg)
-        else:
-            print("aws auth backend already created.")
 
         #Define policies and arn                                     
         policies = [p for p in provisioner_policies if p not in ('provisioner',)]
@@ -207,26 +209,6 @@
                          auth_type='ec2',
                          bound_iam_instance_profile_arn= arn + policy,
                          policies=policy)
-=======
-        # Enable AWS auth in Vault
-        try:
-            print('Enabling AWS auth backend')
-            client.enable_auth_backend('aws')
-        except Exception as e:
-            if str(e) == "path is already in use":
-                print('The path is already in use, continuing...')
-                pass
-            else:
-                raise Exception("Error while enabling auth back end. {}".format(e))
-
-        #Define policies and arn                                     
-        policies = [p for p in provisioner_policies if p not in ('provisioner',)]
-        arn = 'arn:aws:iam::{}:instance-profile/'.format(os.environ['AWS_ACCOUNT'])
-        #TODO: Find a temporary way of storing the aws account number
-        #For each policy configure the policies on a role of the same name
-        for policy in policies:
-            client.write('/auth/aws/role/' + policy, auth_type='ec2', bound_iam_instance_profile_arn= arn + policy, policies=policy)
->>>>>>> a90dfcc8
             print('Successful write to aws/role/' + policy)
         
         # AWS Secret Backend
@@ -234,26 +216,8 @@
             try:
                 client.enable_secret_backend('aws')
             except Exception as e:
-<<<<<<< HEAD
                 msg = "Error while enabling AWS secret backend: " + str(e)
                 raise VaultError(msg)
-=======
-                raise Exception('Error while enabling secret back end. ' + str(e))
-        else:
-            print("aws secret backend already created.")
-
-        path = os.path.join(POLICY_DIR, "*.iam")
-        for iam in glob.glob(path):
-            name = os.path.basename(iam).split('.')[0]
-            with open(iam, 'r') as fh:
-                # if we json parse the file first we can use the duplicate key trick for comments
-                client.write("aws/roles/" + name, policy = fh.read())
-
-        # PKI Backend
-        """
-        if True: # Disabled until we either have a CA cert or can generate a CA
-            print("Vault PKI cert file does not exist, skipping configuration of PKI secret backend")
->>>>>>> a90dfcc8
         else:
             print("aws secret backend already created.")
 
