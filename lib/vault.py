--- conflicted
+++ resolved
@@ -19,7 +19,7 @@
 from pprint import pprint
 import traceback
 
-from .utils import deprecated
+from .exceptions import VaultError
 
 VAULT_TOKEN = "vault_token"
 VAULT_KEY = "vault_key."
@@ -104,7 +104,7 @@
         client = self.connect(VAULT_TOKEN)
         code.interact(local=locals())
 
-    def initialize(self, secrets = 5, threashold = 3):
+    def initialize(self, account_id, secrets = 5, threashold = 3):
         """Initialize a Vault. Connect using get_client() and if the Vault is not
         initialized then initialize it with 5 secrets and a threashold of 3. The
         keys are stored as VAULT_KEY and root token is stored as VAULT_TOKEN.
@@ -112,6 +112,7 @@
         After initializing the Vault it is unsealed for use and vault-configure is called.
 
         Args:
+            account_id (str) : AWS Account ID that Vault is running under, passed to configure()
             secrets (int) : Total number of secrets to split the master key into
             threashold (int) : The number of secrets required to reconstruct the master key
         """
@@ -146,9 +147,9 @@
             print("Unsealing Vault")
             client.unseal_multi(result["keys"])
 
-        self.configure()
-
-    def configure(self):
+        self.configure(account_id)
+
+    def configure(self, account_id):
         """A companion function that will configure a newly initialized Vault
         as needed for BOSS. This includes:
             * Configuring the Audit Backend
@@ -162,7 +163,8 @@
             * Configure PKI backend roles from policies/*.pki
 
         Args:
-            machine (None|string) : hostname of the machine, used for reading/saving unique data
+            account_id (str) : AWS Account ID that Vault is running under, used when binding
+                               AWS roles to Vault policies in the AWS authentication backend
         """
         print("Configuring Vault")
         client = self.connect(VAULT_TOKEN)
@@ -187,55 +189,25 @@
             # superset of any policies that it will provision
             provisioner_policies.append(name)
 
-<<<<<<< HEAD
-        # Read AWS credentials file
-        deprecated("Update Vault to use IAM role for AWS credentials")
-        vault_aws_creds = os.path.join(PRIVATE_DIR, "vault_aws_credentials")
-        if os.path.exists(vault_aws_creds):
-            with open(vault_aws_creds, "r") as fh:
-                aws_creds = json.load(fh)
-        else:
-            aws_creds = None
-
-=======
->>>>>>> 9b51535a
         # AWS Authentication Backend
-        #Enable AWS auth in Vault
         if 'aws' not in client.list_auth_backends():
             try:
-<<<<<<< HEAD
-                client.enable_auth_backend('aws-ec2')
-            except hvac.exceptions.InvalidRequest as ex:
-                print("aws-ec2 auth backend already created.")
-            client.write('auth/aws-ec2/config/client', access_key = aws_creds["aws_access_key"],
-                                                       secret_key = aws_creds["aws_secret_key"])
-
-            deprecated("Update to use boss_config['core'].ACCOUNT_ID")
-            arn_prefix = 'arn:aws:iam::{}:instance-profile/'.format(aws_creds["aws_account"])
-            policies = [p for p in provisioner_policies if p not in ('provisioner',)]
-            for policy in policies:
-                client.write('/auth/aws-ec2/role/' + policy, policies = policy,
-                                                             bound_iam_role_arn = arn_prefix + policy)
-
-        # AWS Secret Backend
-        if aws_creds is None:
-            print("Vault AWS credentials file does not exist, skipping configuration of AWS secret backend")
-=======
                 client.enable_auth_backend('aws')
             except Exception as e:
-                print("Error while enabling auth back end: " + e)
-                sys.exit(1)
->>>>>>> 9b51535a
+                msg = "Error while enabling AWS auth backend: " + e
+                raise VaultError(msg)
         else:
             print("aws auth backend already created.")
 
         #Define policies and arn                                     
         policies = [p for p in provisioner_policies if p not in ('provisioner',)]
-        arn = 'arn:aws:iam::{}:instance-profile/'.format(os.environ['AWS_ACCOUNT'])
-        #TODO: Find a temporary way of storing the aws account number
+        arn = 'arn:aws:iam::{}:instance-profile/'.format(account_id)
         #For each policy configure the policies on a role of the same name
         for policy in policies:
-            client.write('/auth/aws/role/' + policy, auth_type='ec2', bound_iam_instance_profile_arn= arn + policy, policies=policy)
+            client.write('/auth/aws/role/' + policy,
+                         auth_type='ec2',
+                         bound_iam_instance_profile_arn= arn + policy,
+                         policies=policy)
             print('Successful write to aws/role/' + policy)
         
         # AWS Secret Backend
@@ -243,8 +215,8 @@
             try:
                 client.enable_secret_backend('aws')
             except Exception as e:
-                print('Error while enabling secret back end: ' + e)
-                sys.exit(1)
+                msg = "Error while enabling AWS secret backend: " + e
+                raise VaultError(msg)
         else:
             print("aws secret backend already created.")
 
