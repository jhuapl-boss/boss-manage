--- conflicted
+++ resolved
@@ -50,14 +50,13 @@
                       region_name = credentials.get('aws_region', const.REGION))
     return session
 
-<<<<<<< HEAD
 def use_iam_role():
     """Create a session with no credentials, meant to be used by internal instance
     with assumed iam role.
     """
     session = Session(region_name='us-east-1')
     return session 
-=======
+
 def get_all(to_wrap, key):
     """Utility helper method for requesting all results from AWS
 
@@ -88,7 +87,6 @@
             else:
                 return rtn
     return wrapper
->>>>>>> 0b87b48f
 
 def machine_lookup_all(session, hostname, public_ip = True):
     """Lookup all of the IP addresses for a given AWS instance name.
