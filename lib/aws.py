--- conflicted
+++ resolved
@@ -50,8 +50,6 @@
                       region_name = credentials.get('aws_region', const.REGION))
     return session
 
-<<<<<<< HEAD
-=======
 def use_iam_role():
     """Create a session with no credentials, meant to be used by internal instance
     with assumed iam role.
@@ -59,7 +57,6 @@
     session = Session(region_name='us-east-1')
     return session 
 
->>>>>>> d09e82e1
 def get_all(to_wrap, key):
     """Utility helper method for requesting all results from AWS
 
@@ -1287,7 +1284,6 @@
     else:
         return response['Configuration']['FunctionArn']
 
-<<<<<<< HEAD
 def dynamo_scan(session, table_name):
     if session is None:
         return None
@@ -1325,7 +1321,7 @@
             if table_name not in tables:
                 print(". done")
                 break
-=======
+
 def get_data_pipeline_id(session, name):
     client = session.client('datapipeline')
 
@@ -1419,5 +1415,4 @@
         KeyName = KeyName,
         DryRun = DryRun
     )
-    return response
->>>>>>> d09e82e1
+    return response