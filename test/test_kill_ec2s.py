--- conflicted
+++ resolved
@@ -33,14 +33,8 @@
 from lib.configuration import BossParser
 
 TARGET_MACHINES = [
-<<<<<<< HEAD
-    "vault.",
-    "auth."
-=======
-    "consul",
     "vault",
-    "auth"
->>>>>>> 69d5977f
+    "auth",
 ]
 
 
@@ -94,42 +88,7 @@
     else:
         machine_terminate(bosslet_config.session, ids)
 
-<<<<<<< HEAD
-=======
-ITERATIONS = 5 # DP TODO: make optional argument
-def test_consul(bosslet_config, dryrun):
-    global TARGET_MACHINES
-    TARGET_MACHINES = ['consul'] # Limit to only consul
 
-    azs = azs_lookup(session)
-    for i in range(ITERATIONS):
-        az = random.choice(azs)
-        print("Selecting Availability Zone ", az)
-
-        ids = machine_lookup(bosslet_config, az)
-        for id in ids:
-            print("Terminating instance ", id)
-        machine_terminate(session, ids)
-
-        print("Sleeping for 5 minutes")
-        time.sleep(5 * 60)
-
-        try:
-            with bosslet_config.call.vault() as vault:
-                result = vault.read("secret/auth/realm")
-                username = result['username']
-                print("Read username '{}' from Vault".format(username))
-        except Exception as e:
-            print("Problem connecting to Vault on iteration ", i)
-            print(e)
-            return 1
-
-        print()
-
-    print("Complete")
-    return 0
-
->>>>>>> 69d5977f
 if __name__ == "__main__":
     os.chdir(os.path.abspath(os.path.dirname(__file__)))
 
