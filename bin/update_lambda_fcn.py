--- conflicted
+++ resolved
@@ -70,7 +70,6 @@
     """
     names = AWSNames(bosslet_config)
     uses_multilambda = [
-<<<<<<< HEAD
         names.lambda_.multi_lambda, 
         names.lambda_.downsample_volume,
         names.lambda_.delete_tile_objs,
@@ -90,29 +89,9 @@
         names.lambda_.index_invoke_index_supervisor,
         names.lambda_.start_sfn,
         names.lambda_.downsample_volume,
-=======
-        names.multi_lambda, 
-        names.downsample_volume_lambda,
-        names.delete_tile_objs_lambda,
-        names.delete_tile_index_entry_lambda,
-        names.multi_lambda, names.index_s3_writer_lambda, 
-        names.index_fanout_id_writer_lambda, names.index_write_id_lambda,
-        names.index_write_failed_lambda, names.index_find_cuboids_lambda,
-        names.copy_cuboid_lambda,
-        names.tile_uploaded_lambda,
-        names.tile_ingest_lambda
-        names.index_fanout_enqueue_cuboid_keys_lambda,
-        names.index_batch_enqueue_cuboids_lambda,
-        names.index_fanout_dequeue_cuboid_keys_lambda,
-        names.index_dequeue_cuboid_keys_lambda,
-        names.index_get_num_cuboid_keys_msgs_lambda,
-        names.index_check_for_throttling_lambda,
-        names.index_invoke_index_supervisor_lambda,
-        names.index_split_cuboids_lambda,
-        names.start_sfn_lambda,
-        names.downsample_volume_lambda,
-        names.delete_tile_index_entry_lambda,
->>>>>>> 9e4d8ffe
+        names.lambda_.copy_cuboid_lambda,
+        names.lambda_.tile_uploaded
+        names.lambda_.tile_ingest
     ]
     client = bosslet_config.session.client('lambda')
     for lambda_name in uses_multilambda:
