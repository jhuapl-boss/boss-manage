#!/usr/bin/env python3

# Copyright 2016 The Johns Hopkins University Applied Physics Laboratory
#
# Licensed under the Apache License, Version 2.0 (the "License");
# you may not use this file except in compliance with the License.
# You may obtain a copy of the License at
#
#    http://www.apache.org/licenses/LICENSE-2.0
#
# Unless required by applicable law or agreed to in writing, software
# distributed under the License is distributed on an "AS IS" BASIS,
# WITHOUT WARRANTIES OR CONDITIONS OF ANY KIND, either express or implied.
# See the License for the specific language governing permissions and
# limitations under the License.

"""
Update an existing lambda function.  Note, that the lambda handler function
is not changed.

load_lambdas_on_s3() zips spdb, bossutils, lambda, and lambda_utils as found
in boss-manage's submodules and places it on the lambda build server.  Next,
makedomainenv is run on the lambda build server to create the virtualenv for
the lambda function.  Finally, the virutalenv is zipped and uploaded to S3.

update_lambda_code() tells AWS to point the existing lambda function at the
new zip in S3.
"""
import alter_path
from lib.ssh import SSHConnection
from lib.names import AWSNames
from lib import aws
from lib import utils
from lib import constants as const
from lib import zip

import argparse
import botocore
import configparser
import os
import sys
import tempfile

# This was an attempt to import CUBOIDSIZE from the spdb repo.  Can't import
# without a compiling spdb's C library.
#
#SPDB_FOLDER = '../salt_stack/salt/spdb/files'
#SPDB_REPO = os.path.normpath(os.path.join(cur_dir, SPDB_FOLDER + '/spdb.git'))
#SPDB_LINK = os.path.normpath(os.path.join(cur_dir, SPDB_FOLDER + '/spdb'))
# try:
#     os.symlink(SPDB_REPO, SPDB_LINK, True)
#     spdb_dir = os.path.normpath(os.path.join(cur_dir, SPDB_FOLDER))
#     sys.path.append(spdb_dir)
#     from spdb.c_lib.c_version.ndtype import CUBOIDSIZE
# finally:
#     os.remove(SPDB_LINK)

# Location of settings files for ndingest.
NDINGEST_SETTINGS_FOLDER = const.repo_path('salt_stack', 'salt', 'ndingest', 'files', 'ndingest.git', 'settings')

# Template used for ndingest settings.ini generation.
NDINGEST_SETTINGS_TEMPLATE = NDINGEST_SETTINGS_FOLDER + '/settings.ini.apl'

def get_lambda_zip_name(domain):
    """Get name of zip file containing lambda.

    This must match the name created in the makedomainenv script that runs on
    the lambda build server.

    Args:
        domain (str): The VPC's domain name such as integration.boss.

    Returns:
        (str)
    """
    return 'multilambda.{}.zip'.format(domain)

def update_lambda_code(session, domain, bucket):
    """Update all lambdas that use the multilambda zip file.

    Args:
        session (Session): Boto3 session.
        domain (str): VPC's domain name such as integration.boss.
        bucket (str): Name of bucket that contains the lambda zip file.
    """
    names = AWSNames(domain)
    uses_multilambda = [
<<<<<<< HEAD
        names.multi_lambda, names.index_s3_writer_lambda, 
        names.index_fanout_id_writer_lambda, names.index_write_id_lambda,
        names.index_write_failed_lambda, names.index_find_cuboids_lambda,
        names.index_fanout_enqueue_cuboid_keys_lambda,
        names.index_batch_enqueue_cuboids_lambda,
        names.index_fanout_dequeue_cuboid_keys_lambda,
        names.index_dequeue_cuboid_keys_lambda,
        names.index_get_num_cuboid_keys_msgs_lambda,
        names.index_check_for_throttling_lambda,
        names.index_invoke_index_supervisor_lambda,
        names.index_split_cuboids_lambda,
        names.start_sfn_lambda,
        names.downsample_volume_lambda
=======
        names.multi_lambda, 
        names.downsample_volume_lambda,
        names.delete_tile_objs_lambda,
        names.delete_tile_index_entry_lambda
>>>>>>> 2cba80ed
    ]
    client = session.client('lambda')
    for lambda_name in uses_multilambda:
        try:
            resp = client.update_function_code(
                FunctionName=lambda_name,
                S3Bucket=bucket,
                S3Key=get_lambda_zip_name(domain),
                Publish=True)
            print(resp)
        except botocore.exceptions.ClientError as ex:
            print('Error updating {}: {}'.format(lambda_name, ex))

# DP TODO: Move to a lib/ library
def load_lambdas_on_s3(session, domain, bucket):
    """Zip up spdb, bossutils, lambda and lambda_utils.  Upload to S3.

    Uses the lambda build server (an Amazon Linux AMI) to compile C code and
    prepare the virtualenv that's ultimately contained in the zip file placed
    in S3.

    Args:
        session (Session): boto3.Session
        domain (str): The VPC's domain name such as integration.boss.
        bucket (str): Name of bucket that contains the lambda zip file.
    """
    tempname = tempfile.NamedTemporaryFile(delete=True)
    zipname = tempname.name + '.zip'
    tempname.close()
    print('Using temp zip file: ' + zipname)

    cwd = os.getcwd()
    os.chdir(const.repo_path("salt_stack", "salt", "spdb", "files"))
    zip.write_to_zip('spdb.git', zipname, False)
    os.chdir(cwd)

    os.chdir(const.repo_path("salt_stack", "salt", "boss-tools", "files", "boss-tools.git"))
    zip.write_to_zip('bossutils', zipname)
    zip.write_to_zip('cloudwatchwrapper', zipname)
    zip.write_to_zip('lambda', zipname)
    zip.write_to_zip('lambdautils', zipname)
    os.chdir(cwd)

    with open(NDINGEST_SETTINGS_TEMPLATE, 'r') as tmpl:
        # Generate settings.ini file for ndingest.
        create_ndingest_settings(domain, tmpl)

    os.chdir(const.repo_path("salt_stack", "salt", "ndingest", "files"))
    zip.write_to_zip('ndingest.git', zipname)
    os.chdir(cwd)

    os.chdir(const.repo_path("lib"))
    zip.write_to_zip('heaviside.git', zipname)
<<<<<<< HEAD
=======

    # Let lambdas look up names by creating a bossnames module.
    zip.write_to_zip('names.py', zipname, arcname='bossnames/names.py')
    zip.write_to_zip('hosts.py', zipname, arcname='bossnames/hosts.py')
    zip.write_to_zip('__init__.py', zipname, arcname='bossnames/__init__.py')
>>>>>>> 2cba80ed
    os.chdir(cwd)

    print("Copying local modules to lambda-build-server")

    #copy the zip file to lambda_build_server
    lambda_build_server = aws.get_lambda_server(session)
    lambda_build_server_key = aws.get_lambda_server_key(session)
    lambda_build_server_key = utils.keypair_to_file(lambda_build_server_key)
    ssh = SSHConnection(lambda_build_server_key, (lambda_build_server, 22, 'ec2-user'))
    target_file = "sitezips/{}.zip".format(domain)
    ret = ssh.scp(zipname, target_file, upload=True)
    print("scp return code: " + str(ret))

    os.remove(zipname)

    # This section will run makedomainenv on lambda-build-server
    print("calling makedomainenv on lambda-build-server")
    cmd = 'source /etc/profile && source ~/.bash_profile && /home/ec2-user/makedomainenv {} {}'.format(domain, bucket)
    ssh.cmd(cmd)

def create_ndingest_settings(domain, fp):
    """Create the settings.ini file for ndingest.

    The file is placed in ndingest's settings folder.

    Args:
        domain (str): The VPC's domain name such as integration.boss.
        fp (file-like object): File like object to read settings.ini template from.
    """
    names = AWSNames(domain)
    parser = configparser.ConfigParser()
    parser.read_file(fp)

    parser['boss']['domain'] = domain

    parser['aws']['tile_bucket'] = names.tile_bucket
    parser['aws']['cuboid_bucket'] = names.cuboid_bucket
    parser['aws']['tile_index_table'] = names.tile_index
    parser['aws']['cuboid_index_table'] = names.s3_index
    parser['aws']['max_task_id_suffix'] = str(const.MAX_TASK_ID_SUFFIX)

    # parser['spdb']['SUPER_CUBOID_SIZE'] = CUBOIDSIZE[0]
    # ToDo: find way to always get cuboid size from spdb.
    parser['spdb']['SUPER_CUBOID_SIZE'] = '512, 512, 16'

    with open(NDINGEST_SETTINGS_FOLDER + '/settings.ini', 'w') as out:
        parser.write(out)

if __name__ == '__main__':
    parser = argparse.ArgumentParser(description='Script for updating lambda function code. ' + 
                                     'To supply arguments from a file, provide the filename prepended with an `@`.',
                                     fromfile_prefix_chars = '@')
    parser.add_argument('--aws-credentials', '-a',
                        metavar = '<file>',
                        default = os.environ.get('AWS_CREDENTIALS'),
                        type = argparse.FileType('r'),
                        help = 'File with credentials for connecting to AWS (default: AWS_CREDENTIALS)')
    parser.add_argument('domain',
                        help = 'Domain that lambda functions live in, such as integration.boss.')

    args = parser.parse_args()

    if args.aws_credentials is None:
        parser.print_usage()
        print("Error: AWS credentials not provided and AWS_CREDENTIALS is not defined")
        sys.exit(1)

    session = aws.create_session(args.aws_credentials)
    bucket = aws.get_lambda_s3_bucket(session)

    load_lambdas_on_s3(session, args.domain, bucket)
    update_lambda_code(session, args.domain, bucket)<|MERGE_RESOLUTION|>--- conflicted
+++ resolved
@@ -85,7 +85,10 @@
     """
     names = AWSNames(domain)
     uses_multilambda = [
-<<<<<<< HEAD
+        names.multi_lambda, 
+        names.downsample_volume_lambda,
+        names.delete_tile_objs_lambda,
+        names.delete_tile_index_entry_lambda,
         names.multi_lambda, names.index_s3_writer_lambda, 
         names.index_fanout_id_writer_lambda, names.index_write_id_lambda,
         names.index_write_failed_lambda, names.index_find_cuboids_lambda,
@@ -99,12 +102,6 @@
         names.index_split_cuboids_lambda,
         names.start_sfn_lambda,
         names.downsample_volume_lambda
-=======
-        names.multi_lambda, 
-        names.downsample_volume_lambda,
-        names.delete_tile_objs_lambda,
-        names.delete_tile_index_entry_lambda
->>>>>>> 2cba80ed
     ]
     client = session.client('lambda')
     for lambda_name in uses_multilambda:
@@ -158,14 +155,11 @@
 
     os.chdir(const.repo_path("lib"))
     zip.write_to_zip('heaviside.git', zipname)
-<<<<<<< HEAD
-=======
 
     # Let lambdas look up names by creating a bossnames module.
     zip.write_to_zip('names.py', zipname, arcname='bossnames/names.py')
     zip.write_to_zip('hosts.py', zipname, arcname='bossnames/hosts.py')
     zip.write_to_zip('__init__.py', zipname, arcname='bossnames/__init__.py')
->>>>>>> 2cba80ed
     os.chdir(cwd)
 
     print("Copying local modules to lambda-build-server")
