--- conflicted
+++ resolved
@@ -89,7 +89,6 @@
         names.downsample_volume_lambda,
         names.delete_tile_objs_lambda,
         names.delete_tile_index_entry_lambda,
-<<<<<<< HEAD
         names.multi_lambda, names.index_s3_writer_lambda, 
         names.index_fanout_id_writer_lambda, names.index_write_id_lambda,
         names.index_write_failed_lambda, names.index_find_cuboids_lambda,
@@ -102,10 +101,9 @@
         names.index_invoke_index_supervisor_lambda,
         names.index_split_cuboids_lambda,
         names.start_sfn_lambda,
-        names.downsample_volume_lambda
-=======
+        names.downsample_volume_lambda,
+        names.delete_tile_index_entry_lambda,
         names.copy_cuboid_lambda
->>>>>>> 2006cd87
     ]
     client = session.client('lambda')
     for lambda_name in uses_multilambda:
