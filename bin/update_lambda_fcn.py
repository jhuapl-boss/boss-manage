--- conflicted
+++ resolved
@@ -62,71 +62,45 @@
 # Template used for ndingest settings.ini generation.
 NDINGEST_SETTINGS_TEMPLATE = NDINGEST_SETTINGS_FOLDER + '/settings.ini.apl'
 
-<<<<<<< HEAD
 def update_lambda_code(bosslet_config):
+    """Update all lambdas that use the multilambda zip file.
+
+    Args:
+        bosslet_config: Bosslet configuration object
+    """
     names = AWSNames(bosslet_config)
-    client = session.client('lambda')
-    resp = client.update_function_code(
-        FunctionName=names.lambda_.multi,
-        S3Bucket=bosslet_config.LAMBDA_BUCKET,
-        S3Key=names.zip.multi,
-        Publish=True)
-    print(resp)
-=======
-def get_lambda_zip_name(domain):
-    """Get name of zip file containing lambda.
-
-    This must match the name created in the makedomainenv script that runs on
-    the lambda build server.
-
-    Args:
-        domain (str): The VPC's domain name such as integration.boss.
-
-    Returns:
-        (str)
-    """
-    return 'multilambda.{}.zip'.format(domain)
-
-def update_lambda_code(session, domain, bucket):
-    """Update all lambdas that use the multilambda zip file.
-
-    Args:
-        session (Session): Boto3 session.
-        domain (str): VPC's domain name such as integration.boss.
-        bucket (str): Name of bucket that contains the lambda zip file.
-    """
-    names = AWSNames(domain)
     uses_multilambda = [
-        names.multi_lambda, 
-        names.downsample_volume_lambda,
-        names.delete_tile_objs_lambda,
-        names.delete_tile_index_entry_lambda,
-        names.multi_lambda, names.index_s3_writer_lambda, 
-        names.index_fanout_id_writer_lambda, names.index_write_id_lambda,
-        names.index_write_failed_lambda, names.index_find_cuboids_lambda,
-        names.index_fanout_enqueue_cuboid_keys_lambda,
-        names.index_batch_enqueue_cuboids_lambda,
-        names.index_fanout_dequeue_cuboid_keys_lambda,
-        names.index_dequeue_cuboid_keys_lambda,
-        names.index_get_num_cuboid_keys_msgs_lambda,
-        names.index_check_for_throttling_lambda,
-        names.index_invoke_index_supervisor_lambda,
-        names.index_split_cuboids_lambda,
-        names.start_sfn_lambda,
-        names.downsample_volume_lambda
+        names.lambda_.multi_lambda, 
+        names.lambda_.downsample_volume,
+        names.lambda_.delete_tile_objs,
+        names.lambda_.delete_tile_index_entry,
+        names.lambda_.index_s3_writer, 
+        names.lambda_.index_fanout_id_writer,
+        names.lambda_.index_write_id,
+        names.lambda_.index_write_failed,
+        names.lambda_.index_find_cuboids,
+        names.lambda_.index_split_cuboids,
+        names.lambda_.index_fanout_enqueue_cuboid_keys,
+        names.lambda_.index_batch_enqueue_cuboids,
+        names.lambda_.index_fanout_dequeue_cuboid_keys,
+        names.lambda_.index_dequeue_cuboid_keys,
+        names.lambda_.index_get_num_cuboid_keys_msgs,
+        names.lambda_.index_check_for_throttling,
+        names.lambda_.index_invoke_index_supervisor,
+        names.lambda_.start_sfn,
+        names.lambda_.downsample_volume,
     ]
-    client = session.client('lambda')
+    client = bosslet_config.session.client('lambda')
     for lambda_name in uses_multilambda:
         try:
             resp = client.update_function_code(
                 FunctionName=lambda_name,
-                S3Bucket=bucket,
-                S3Key=get_lambda_zip_name(domain),
+                S3Bucket=bosslet_config.LAMBDA_BUCKET,
+                S3Key=names.zip.multi,
                 Publish=True)
             print(resp)
         except botocore.exceptions.ClientError as ex:
             print('Error updating {}: {}'.format(lambda_name, ex))
->>>>>>> f40b1b58
 
 # DP TODO: Move to a lib/ library
 def load_lambdas_on_s3(bosslet_config):
