#!/usr/bin/env python3

# Copyright 2016 The Johns Hopkins University Applied Physics Laboratory
#
# Licensed under the Apache License, Version 2.0 (the "License");
# you may not use this file except in compliance with the License.
# You may obtain a copy of the License at
#
#    http://www.apache.org/licenses/LICENSE-2.0
#
# Unless required by applicable law or agreed to in writing, software
# distributed under the License is distributed on an "AS IS" BASIS,
# WITHOUT WARRANTIES OR CONDITIONS OF ANY KIND, either express or implied.
# See the License for the specific language governing permissions and
# limitations under the License.

"""A script to forming a tunnel to a bastion host and then connecting to an
internal machine from the bastion host.

Note: There are two Bastion machines talked about by this script.
      * The first is the bastion specified on the command line and is associated
        with the target VPC. This bastion allows internal access to private VPC
        resources.
      * The second is the bastion specified in environmental variables and is
        to form external SSH connections. This is an optional bastion and was
        put into place to help deal with corporate firewalls that limit outgoing
        SSH connections.

SSH_OPTIONS : Extra command line options that are passed to every SSH call

Environmental Variables:
    AWS_CREDENTIALS : File path to a JSON encode file containing the following keys
                      "aws_access_key" and "aws_secret_key"
    SSH_KEY : File path to a SSH private key, protected as required by SSH,
              (normally this means that the private key is only readable by the user)
    BASTION_IP : IP / public DNS name of a bastion server that all SSH traffic
                 needs to be routed through
    BASTION_KEY : Same as SSH_KEY, but it is the SSH private key for the bastion server
    BASTION_USER : The user account on the bastion server to use when creating the tunnel
                   The BASTION_USER should be accessable via BASTION_KEY

Author:
    Derek Pryor <Derek.Pryor@jhuapl.edu>
"""

import argparse
import os
import sys

import vault

import alter_path
from lib import aws
from lib.ssh import SSHConnection, vault_tunnel
from lib.vault import Vault

if __name__ == "__main__":
    def create_help(header, options):
        """Create formated help."""
        return "\n" + header + "\n" + \
               "\n".join(map(lambda x: "  " + x, options)) + "\n"

    commands = ["ssh", "scp", "ssh-cmd", "ssh-tunnel", "ssh-all"]
    commands.extend(vault.COMMANDS.keys())
    commands_help = create_help("command supports the following:", commands)

    parser = argparse.ArgumentParser(description = "Script creating SSH Tunnels and connecting to internal VMs",
                                     formatter_class=argparse.RawDescriptionHelpFormatter,
                                     epilog=commands_help)


    parser.add_argument("--aws-credentials", "-a",
                        metavar = "<file>",
                        default = os.environ.get("AWS_CREDENTIALS"),
                        type = argparse.FileType('r'),
                        help = "File with credentials to use when connecting to AWS (default: AWS_CREDENTIALS)")
    parser.add_argument("--private-ip", "-p",
                        action='store_true',
                        default=False,
                        help = "add this flag to type in a private IP address in internal command instead of a DNS name which is looked up")
    parser.add_argument("--user", "-u",
                        default='ubuntu',
                        help = "Username of the internal machine")
    parser.add_argument("--port",
                        default=22,
                        type=int,
                        help = "Port to connect to on the internal machine")
    parser.add_argument("--ssh-key", "-s",
                        metavar = "<file>",
                        default = os.environ.get("SSH_KEY"),
                        help = "SSH private key to use when connecting to AWS instances (default: SSH_KEY)")
    parser.add_argument("--bastion","-b",  help="Hostname of the EC2 bastion server to create SSH Tunnels on")
    parser.add_argument("internal", help="Hostname of the EC2 internal server to create the SSH Tunnels to")
    parser.add_argument("command",
                        choices = commands,
                        metavar = "command",
                        help = "Command to execute")
    parser.add_argument("arguments",
                        nargs = "*",
                        help = "Arguments to pass to the command")

    args = parser.parse_args()

    if args.aws_credentials is None:
        try:
            print("AWS credentials not provided and AWS_CREDENTIALS is not defined, assuming IAM role")
            session = aws.use_iam_role()
        except Exception as e:
            parser.print_usage()
            print('Error: Could not assume IAM role due to:{}'.format(e))
    elif args.aws_credentials is not None:
        session = aws.create_session(args.aws_credentials)

    if args.ssh_key is None:
        parser.print_usage()
        print("Error: SSH key not provided and SSH_KEY is not defined")
        sys.exit(1)
    if not os.path.exists(args.ssh_key):
        parser.print_usage()
        print("Error: SSH key '{}' does not exist".format(args.ssh_key))
        sys.exit(1)

<<<<<<< HEAD
    session = aws.create_session(args.aws_credentials)

    # This next step will make bastion work with 1.endpoint or 1.vault internal names.
=======
    # This next step will make bastion work with 1.consul or 1.vault internal names.
>>>>>>> d09e82e1
    boss_position = 1
    try:
        int(args.internal.split(".", 1)[0])
        boss_position = 2
    except ValueError:
        pass

    bastion_host = args.bastion if args.bastion else "bastion." + args.internal.split(".", boss_position)[boss_position]
    bastion = aws.machine_lookup(session, bastion_host)
    if args.private_ip:
        private = args.internal
    else:
        private = aws.machine_lookup(session, args.internal, public_ip=False)

    ssh = SSHConnection(args.ssh_key, (private, args.port, args.user), bastion)

    if args.command in ("ssh",):
        ssh.shell()
    elif args.command in ("scp",):
        ret = ssh.scp(*args.arguments)
        sys.exit(ret)
    elif args.command in ("ssh-cmd",):
        ret = ssh.cmd(*args.arguments)
        sys.exit(ret)
    elif args.command in ("ssh-tunnel",):
        ssh.external_tunnel(*args.arguments)
    elif args.command in ("ssh-all",):
        addrs = aws.machine_lookup_all(session, args.internal, public_ip=False)
        for addr in addrs:
            print("{} at {}".format(args.internal, addr))
            ssh = SSHConnection(args.ssh_key, addr, bastion)
            ssh.cmd(*args.arguments)
            print()
    elif args.command in vault.COMMANDS:
        with vault_tunnel(args.ssh_key, bastion):
            vault.COMMANDS[args.command](Vault(args.internal, private), *args.arguments)
    else:
        parser.print_usage()
        sys.exit(1)<|MERGE_RESOLUTION|>--- conflicted
+++ resolved
@@ -120,13 +120,7 @@
         print("Error: SSH key '{}' does not exist".format(args.ssh_key))
         sys.exit(1)
 
-<<<<<<< HEAD
-    session = aws.create_session(args.aws_credentials)
-
-    # This next step will make bastion work with 1.endpoint or 1.vault internal names.
-=======
     # This next step will make bastion work with 1.consul or 1.vault internal names.
->>>>>>> d09e82e1
     boss_position = 1
     try:
         int(args.internal.split(".", 1)[0])
