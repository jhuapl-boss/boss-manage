#!/usr/bin/env python3

# Copyright 2016 The Johns Hopkins University Applied Physics Laboratory
#
# Licensed under the Apache License, Version 2.0 (the "License");
# you may not use this file except in compliance with the License.
# You may obtain a copy of the License at
#
#    http://www.apache.org/licenses/LICENSE-2.0
#
# Unless required by applicable law or agreed to in writing, software
# distributed under the License is distributed on an "AS IS" BASIS,
# WITHOUT WARRANTIES OR CONDITIONS OF ANY KIND, either express or implied.
# See the License for the specific language governing permissions and
# limitations under the License.

"""
By default, start the annotation indexing of a channel.  Invokes the 
Index.FindCuboids step function on the given channel.

Can also stop a running indexing process or resume one that's been stopped via
the --stop and --resume flags, respectively.
"""

import argparse
import boto3
import os
import json
from collections import namedtuple
from mysql import connector

import alter_path
from lib import aws
from lib.external import ExternalCalls
from lib import configuration

# When this number of number of write units is consumed updating an entry in
# the id index, a new entry will be created to reduce the cost of adding
# additional morton ids to that id.
NEW_CHUNK_THRESHOLD = 100

RESOLUTION = 0

# Format string for building the first part of step function's arn.
SFN_ARN_PREFIX_FORMAT = 'arn:aws:states:{}:{}:stateMachine:'

#   "lookup_key": "4&4&24&0",   # This is the 192 cuboid test dataset with 249 ids per cuboid.
#   "lookup_key": "8&8&26&0",   # This is the annotation regression test data.
#   "lookup_key": "4&4&24&0",   # This is 1200 cuboid test dataset.
#   "lookup_key": "4&4&30&0",   # This is 1200 cuboid test dataset with only 1s in the cuboids where x > 1.

class ResourceNotFoundException(Exception):
    """
    Raised when unable to locate the id of collection, experiment, or 
    resource.
    """

"""
Container for MySQL connection parameters.

Fields:
    host (str): DB host name or ip address.
    port (str|int): Port to connect to.
    db (str): Name of DB.
    user (str): DB user name.
    password (str): User password.
"""
DbParams = namedtuple('DbParams', ['host', 'port', 'db', 'user', 'password'])

"""
Container that identifies Boss channel.

Fields:
    collection (str): Collection name.
    experiment (str): Experiment name.
    channel (str): Channel name.
"""
ChannelParams = namedtuple(
    'ChannelParams', ['collection', 'experiment', 'channel'])


def get_mysql_params(bosslet_config):
    """
    Get MySQL connection info from Vault.

    Args:
        session (Session): Open boto3 session.
        domain (str): VPC such as integration.boss.

    Returns:
        (DbParams): Connection info from Vault.
    """
    print('Getting MySQL parameters from Vault (slow) . . .')
    with bosslet_config.call.vault() as vault:
        params = vault.read('secret/endpoint/django/db')

    return DbParams(bosslet_config.names.endpoint_db.rds,
                    params['port'],
                    params['name'],
                    params['user'],
                    params['password'])

def get_lookup_key_from_db(bosslet_config, db_params, channel_params):
    """
    Get the lookup key that identifies the annotation channel from the database.

    Args:
        session (Session): Open boto3 session.
        domain (str): VPC such as integration.boss.
        db_params (DbParams): DB connection info.
        channel_params (ChannelParams): Identifies channel.

    Returns:
        (str): Lookup key.
    """
    coll_query = "SELECT id FROM collection WHERE name = %s"
    exp_query = "SELECT id FROM experiment WHERE name = %s"
    chan_query = "SELECT id FROM channel WHERE name = %s"

    print('Tunneling to DB (slow) . . .')
    with bosslet_config.call.tunnel(db_params.host, db_params.port, 'rds') as local_port:
        try:
            sql = connector.connect(
                user=db_params.user, password=db_params.password, 
                port=local_port, database=db_params.db
            )
            try:
                cursor = sql.cursor()
                cursor.execute(coll_query, (channel_params.collection,))
                coll_set = cursor.fetchall()
                if len(coll_set) != 1:
                    raise ResourceNotFoundException(
                        "Can't find collection: {}".format(channel_params.collection))

                cursor.execute(exp_query, (channel_params.experiment,))
                exp_set = cursor.fetchall()
                if len(exp_set) != 1:
                    raise ResourceNotFoundException(
                        "Can't find experiment: {}".format(channel_params.experiment))

                cursor.execute(chan_query, (channel_params.channel,))
                chan_set = cursor.fetchall()
                if len(chan_set) != 1:
                    raise ResourceNotFoundException(
                        "Can't find channel: {}".format(channel_params.experiment))
            finally:
                cursor.close()
        finally:
            sql.close()

    return '{}&{}&{}&{}'.format(
        coll_set[0][0], exp_set[0][0], chan_set[0][0], RESOLUTION)


def get_common_args(bosslet_config):
    """
    Get common arguments for starting step functions related to indexing.

    Args:
        domain (str): VPC such as integration.boss.
        account (str): AWS account number.
        region (str): AWS region.

    Returns:
        (dict): Arguments.
    """
    sfn_arn_prefix = SFN_ARN_PREFIX_FORMAT.format(bosslet_config.REGION,
                                                  bosslet_config.ACCOUNT_ID)
    n = bosslet_config.names
    common_args = {
<<<<<<< HEAD
        "id_supervisor_step_fcn": '{}{}'.format(sfn_arn_prefix, n.sfn.index_supervisor),
        "id_cuboid_supervisor_step_fcn": '{}{}'.format(sfn_arn_prefix, n.sfn.index_cuboid_supervisor),
        "index_dequeue_cuboids_step_fcn":'{}{}'.format(sfn_arn_prefix, n.sfn.index_dequeue_cuboids),
        "id_index_step_fcn": '{}{}'.format(sfn_arn_prefix, n.sfn.index_id_writer),
        "batch_enqueue_cuboids_step_fcn": '{}{}'.format(sfn_arn_prefix, n.sfn.index_enqueue_cuboids),
        "fanout_enqueue_cuboids_step_fcn": '{}{}'.format(sfn_arn_prefix, n.sfn.index_fanout_enqueue_cuboids),
        "fanout_id_writers_step_fcn": '{}{}'.format(sfn_arn_prefix, n.sfn.index_fanout_id_writers),
        "cuboid_ids_bucket": n.s3.cuboid_ids_bucket,
=======
        "id_supervisor_step_fcn": '{}{}'.format(sfn_arn_prefix, names.index_supervisor_sfn),
        "id_cuboid_supervisor_step_fcn": '{}{}'.format(sfn_arn_prefix, names.index_cuboid_supervisor_sfn),
        "index_dequeue_cuboids_step_fcn":'{}{}'.format(sfn_arn_prefix, names.index_dequeue_cuboids_sfn),
        "id_index_step_fcn": '{}{}'.format(sfn_arn_prefix, names.index_id_writer_sfn),
        "batch_enqueue_cuboids_step_fcn": '{}{}'.format(sfn_arn_prefix, names.index_enqueue_cuboids_sfn),
        "fanout_enqueue_cuboids_step_fcn": '{}{}'.format(sfn_arn_prefix, names.index_fanout_enqueue_cuboids_sfn),
        "fanout_id_writers_step_fcn": '{}{}'.format(sfn_arn_prefix, names.index_fanout_id_writers_sfn),
>>>>>>> b18872eb
        "config": {
          "object_store_config": {
            "id_count_table": n.ddb.id_count_index,
            "page_in_lambda_function": n.lambda_.multi_lambda,
            "page_out_lambda_function": n.lambda_.multi_lambda,
            "cuboid_bucket": n.s3.cuboid_bucket,
            "s3_index_table": n.ddb.s3_index,
            "id_index_table": n.ddb.id_index,
            "s3_flush_queue": 'https://queue.amazonaws.com/{}/{}'.format(account, n.sqs.s3flush),
            "id_index_new_chunk_threshold": NEW_CHUNK_THRESHOLD,
            "index_deadletter_queue": 'https://queue.amazonaws.com/{}/{}'.format(account, n.sqs.index_deadletter),
            "index_cuboids_keys_queue": 'https://queue.amazonaws.com/{}/{}'.format(account, n.sqs.index_cuboids_keys)
          },
          "kv_config": {
            "cache_host": n.redis.cache,
            "read_timeout": 86400,
            "cache_db": "0"
          },
          "state_config": {
            "cache_state_db": "0",
            "cache_state_host": n.redis.cache_state
          }
        },
        "max_write_id_index_lambdas": 599,
        "max_cuboid_fanout": 30,
        "max_items": 100
    }

    return common_args


def get_find_cuboid_args(bosslet_config, lookup_key):
    """
    Get all arguments needed to start Index.FindCuboids.

    Args:
        domain (str): VPC such as integration.boss.
        account (str): AWS account number.
        region (str): AWS region.

    Returns:
        (str, str): [0] is the ARN of Index.FindCuboids; [1] are the step function arguments as a JSON string.
    """

    sfn_arn_prefix = SFN_ARN_PREFIX_FORMAT.format(bosslet_config.REGION,
                                                  bosslet_config.ACCOUNT_ID)
    arn = '{}{}'.format(sfn_arn_prefix, bosslet_config.names.index_find_cuboids.sfn)

    find_cuboid_args = get_common_args(bosslet_config)
    find_cuboid_args['lookup_key'] = lookup_key
    return arn, json.dumps(find_cuboid_args)


def get_running_step_fcns(bosslet_config, arn):
    """
    Retrive execution arns of running step functions.

    Args:
        arn (str): Specifies step function of interest.

    Yields:
        (str): Execution arn of running step function.
    """
    sfn = bosslet_config.session.client('stepfunctions')
    list_args = dict(
        stateMachineArn=arn, statusFilter='RUNNING', maxResults=100)

    resp = sfn.list_executions(**list_args)

    for exe in resp['executions']:
        yield exe['executionArn']

    while 'nextToken' in resp:
        list_args['nextToken'] = resp['nextToken']
        resp = sfn.list_executions(**list_args)
        for exe in resp['executions']:
            yield exe['executionArn']


def run_find_cuboids(bosslet_config, args):
    """
    Start Index.FindCuboids.  This step function kicks off the entire indexing
    process from the beginning.

    Args:
        session (Session): An open boto3 Session.
        args (Namespace): Parsed command line arguments.
        account (str): AWS account id.
    """
    channel_params = ChannelParams(
        args.collection, args.experiment, args.channel)

    if args.lookup_key is not None:
        lookup_key = args.lookup_key 
    else:
        # Get DB params from Vault and tunnel to the DB and get lookup_key.
        # Slow!
        mysql_params = get_mysql_params(bosslet_config)
        #print(mysql_params)

        lookup_key = get_lookup_key_from_db(bosslet_config,
                                            mysql_params,
                                            channel_params) 
        print('lookup_key is: {}'.format(lookup_key))

    find_cuboid_args = get_find_cuboid_args(bosslet_config,
                                            lookup_key)
    #print(find_cuboid_args[1])

    print('Starting Index.FindCuboids . . .')
    sfn = bosslet_config.session.client('stepfunctions')
    resp = sfn.start_execution(
        stateMachineArn=find_cuboid_args[0],
        input=find_cuboid_args[1]
    )
    print(resp)


def resume_indexing(bosslet_config):
    """
    Resume indexing a channel or channels.  If the CuboidsKeys queue is not
    empty, indexing will resume on those cuboids identified in that queue.

    Args:
        session (Session): An open boto3 Session.
        region (str): AWS region such as us-east-1.
        account (str): AWS account id.
        domain (str): VPC domain such as production.boss.
    """
    resume_args = get_common_args(bosslet_config):
    resume_args['queue_empty'] = False
    arn = resume_args['id_supervisor_step_fcn']

    print('Resuming indexing (starting Index.Supervisor) . . .')
    sfn = bosslet_config.session.client('stepfunctions')
    resp = sfn.start_execution(
        stateMachineArn=arn,
        input=json.dumps(resume_args)
    )
    print(resp)


def stop_indexing(bosslet_config):
    """
    Stop the indexing process, gracefully.  Index.CuboidSupervisors will not
    be stopped, so the entire index process will not terminate, immediately.
    Only the Index.Supervisor and any running Index.DequeueCuboid step 
    functions will be halted.  This allows the indexing process to be resumed.

    Args:
        session (Session): An open boto3 Session.
        region (str): AWS region such as us-east-1.
        account (str): AWS account id.
        domain (str): VPC domain such as production.boss.
    """
    stop_args = get_common_args(bosslet_config)

    # This error could optionally be caught inside a step function if special
    # shutdown behavior required.
    error = 'ManualAbort'
    cause = 'User initiated abort'

    supe_arn = stop_args['id_supervisor_step_fcn']
    sfn = session.client('stepfunctions')

    print('Stopping Index.Supervisor . . .')
    for arn in get_running_step_fcns(bosslet_config, supe_arn):
        print('\tStopping {}'.format(arn))
        sfn.stop_execution(
            executionArn=arn,
            error=error,
            cause=cause)

    print('Stopping Index.DequeueCuboids . . .')
    deque_arn = stop_args['index_dequeue_cuboids_step_fcn']
    for arn in get_running_step_fcns(bosslet_config, deque_arn):
        print('\tStopping {}'.format(arn))
        sfn.stop_execution(
            executionArn=arn,
            error=error,
            cause=cause)

    print('Done.')


def parse_args():
    """
    Parse command line or config file.

    Returns:
        (Namespace): Parsed arguments.
    """
    parser = configuration.BossParser(
        description='Script for starting annotation index process. ' + 
        'To supply arguments from a file, provide the filename prepended with an `@`.',
        fromfile_prefix_chars = '@')
    parser.add_argument(
        '--lookup-key', '-l',
        default=None,
        help='Lookup key of channel (supply this to avoid slow tunneling to DB)')
    parser.add_argument(
        '--stop',
        action='store_true',
        help='Stop indexing operation (will leave CuboidKeys queue untouched so indexing may be resumed)')
    parser.add_argument(
        '--resume',
        action='store_true',
        help='Resume indexing operation (if CuboidKeys queue still has messages, indexing will resume)')
    parser.add_bosslet("Bosslet name where the lambda functions live")
    parser.add_argument(
        'collection',
        nargs='?',
        default=None,
        help='Name of collection')
    parser.add_argument(
        'experiment',
        nargs='?',
        default=None,
        help='Name of experiment')
    parser.add_argument(
        'channel',
        nargs='?',
        default=None,
        help='Name of channel')

    args = parser.parse_args()

    if args.stop and args.resume:
        parser.print_usage()
        parser.exit(
            1, 'Error: cannot specify --stop and --resume simultaneously')

    if (args.lookup_key is None and not args.stop and not args.resume and
        (args.collection is None or args.experiment is None or args.channel is None)
    ):
        parser.print_usage()
        parser.exit(1, 'Error: must specify collection, experiment, and channel')

    if (args.lookup_key is not None and
        (args.collection is not None or args.experiment is not None or args.channel is not None)
    ):
        print('lookup-key specified, ignoring collection/experiment/channel name(s)')

    return args


if __name__ == '__main__':
    args = parse_args()

    if args.stop:
        stop_indexing(args.bosslet_config)
    elif args.resume:
        resume_indexing(args.bosslet_config)
    else:
        run_find_cuboids(args.bosslet_config, args)
<|MERGE_RESOLUTION|>--- conflicted
+++ resolved
@@ -168,45 +168,34 @@
                                                   bosslet_config.ACCOUNT_ID)
     n = bosslet_config.names
     common_args = {
-<<<<<<< HEAD
-        "id_supervisor_step_fcn": '{}{}'.format(sfn_arn_prefix, n.sfn.index_supervisor),
-        "id_cuboid_supervisor_step_fcn": '{}{}'.format(sfn_arn_prefix, n.sfn.index_cuboid_supervisor),
-        "index_dequeue_cuboids_step_fcn":'{}{}'.format(sfn_arn_prefix, n.sfn.index_dequeue_cuboids),
-        "id_index_step_fcn": '{}{}'.format(sfn_arn_prefix, n.sfn.index_id_writer),
-        "batch_enqueue_cuboids_step_fcn": '{}{}'.format(sfn_arn_prefix, n.sfn.index_enqueue_cuboids),
-        "fanout_enqueue_cuboids_step_fcn": '{}{}'.format(sfn_arn_prefix, n.sfn.index_fanout_enqueue_cuboids),
-        "fanout_id_writers_step_fcn": '{}{}'.format(sfn_arn_prefix, n.sfn.index_fanout_id_writers),
-        "cuboid_ids_bucket": n.s3.cuboid_ids_bucket,
-=======
-        "id_supervisor_step_fcn": '{}{}'.format(sfn_arn_prefix, names.index_supervisor_sfn),
-        "id_cuboid_supervisor_step_fcn": '{}{}'.format(sfn_arn_prefix, names.index_cuboid_supervisor_sfn),
-        "index_dequeue_cuboids_step_fcn":'{}{}'.format(sfn_arn_prefix, names.index_dequeue_cuboids_sfn),
-        "id_index_step_fcn": '{}{}'.format(sfn_arn_prefix, names.index_id_writer_sfn),
-        "batch_enqueue_cuboids_step_fcn": '{}{}'.format(sfn_arn_prefix, names.index_enqueue_cuboids_sfn),
-        "fanout_enqueue_cuboids_step_fcn": '{}{}'.format(sfn_arn_prefix, names.index_fanout_enqueue_cuboids_sfn),
-        "fanout_id_writers_step_fcn": '{}{}'.format(sfn_arn_prefix, names.index_fanout_id_writers_sfn),
->>>>>>> b18872eb
+        "id_supervisor_step_fcn": '{}{}'.format(sfn_arn_prefix, n.index_supervisor.sfn),
+        "id_cuboid_supervisor_step_fcn": '{}{}'.format(sfn_arn_prefix, n.index_cuboid_supervisor.sfn),
+        "index_dequeue_cuboids_step_fcn":'{}{}'.format(sfn_arn_prefix, n.index_dequeue_cuboids.sfn),
+        "id_index_step_fcn": '{}{}'.format(sfn_arn_prefix, n.index_id_writer.sfn),
+        "batch_enqueue_cuboids_step_fcn": '{}{}'.format(sfn_arn_prefix, n.index_enqueue_cuboids.sfn),
+        "fanout_enqueue_cuboids_step_fcn": '{}{}'.format(sfn_arn_prefix, n.index_fanout_enqueue_cuboids.sfn),
+        "fanout_id_writers_step_fcn": '{}{}'.format(sfn_arn_prefix, n.index_fanout_id_writers.sfn),
         "config": {
           "object_store_config": {
-            "id_count_table": n.ddb.id_count_index,
-            "page_in_lambda_function": n.lambda_.multi_lambda,
-            "page_out_lambda_function": n.lambda_.multi_lambda,
-            "cuboid_bucket": n.s3.cuboid_bucket,
-            "s3_index_table": n.ddb.s3_index,
-            "id_index_table": n.ddb.id_index,
-            "s3_flush_queue": 'https://queue.amazonaws.com/{}/{}'.format(account, n.sqs.s3flush),
+            "id_count_table": n.id_count_index.ddb,
+            "page_in_lambda_function": n.multi_lambda.lambda_,
+            "page_out_lambda_function": n.multi_lambda.lambda_,
+            "cuboid_bucket": n.cuboid_bucket.s3,
+            "s3_index_table": n.s3_index.ddb,
+            "id_index_table": n.id_index.ddb,
+            "s3_flush_queue": 'https://queue.amazonaws.com/{}/{}'.format(account, n.s3flush.sqs),
             "id_index_new_chunk_threshold": NEW_CHUNK_THRESHOLD,
-            "index_deadletter_queue": 'https://queue.amazonaws.com/{}/{}'.format(account, n.sqs.index_deadletter),
-            "index_cuboids_keys_queue": 'https://queue.amazonaws.com/{}/{}'.format(account, n.sqs.index_cuboids_keys)
+            "index_deadletter_queue": 'https://queue.amazonaws.com/{}/{}'.format(account, n.index_deadletter.sqs),
+            "index_cuboids_keys_queue": 'https://queue.amazonaws.com/{}/{}'.format(account, n.index_cuboids_keys.sqs)
           },
           "kv_config": {
-            "cache_host": n.redis.cache,
+            "cache_host": n.cache.redis,
             "read_timeout": 86400,
             "cache_db": "0"
           },
           "state_config": {
             "cache_state_db": "0",
-            "cache_state_host": n.redis.cache_state
+            "cache_state_host": n.cache_state.redis,
           }
         },
         "max_write_id_index_lambdas": 599,
