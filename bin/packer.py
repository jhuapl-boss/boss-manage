#!/usr/bin/env python3.5
# Copyright 2016 The Johns Hopkins University Applied Physics Laboratory
#
# Licensed under the Apache License, Version 2.0 (the "License");
# you may not use this file except in compliance with the License.
# You may obtain a copy of the License at
#
#    http://www.apache.org/licenses/LICENSE-2.0
#
# Unless required by applicable law or agreed to in writing, software
# distributed under the License is distributed on an "AS IS" BASIS,
# WITHOUT WARRANTIES OR CONDITIONS OF ANY KIND, either express or implied.
# See the License for the specific language governing permissions and
# limitations under the License.

"""Script for building BOSS VM images using Packer.

Script that creates a simple interface (with minimal commandline arguments) for
building VM images using Packer and SaltStack.

Author:
    Derek Pryor <Derek.Pryor@jhuapl.edu>
"""

import argparse
import sys
import os
import glob
import json
import yaml
import shlex
import subprocess
import configparser
from distutils.spawn import find_executable
from boto3.session import Session

import alter_path
from lib.constants import repo_path
from lib import configuration
from lib import utils

CONFIGS = [
    "activities",
    "auth",
    "backup",
    "cachemanager",
    "consul",
    "endpoint",
    "vault",
]

os.environ["PATH"] += ":" + repo_path("bin") # allow executing Packer from the bin/ directory

def get_commit():
    """Figure out the commit hash of the current git revision.
        Note: Only works if the CWD is a git repository
    Returns:
        (string) : The git commit hash
    """
    cmd = "git rev-parse HEAD"
    result = subprocess.run(shlex.split(cmd), stdout=subprocess.PIPE)
    return result.stdout.decode("utf-8").strip()

def execute(cmd, output_file):
    """Execuit the given command and redirect STDOUT and STDERR to output_file.
    Args:
        cmd (string) : Command to execute
        outpout_file (string) : Name of file to redirect output to
    Returns:
        (Popen) : Popen object representing the executing command
    """
    return subprocess.Popen(shlex.split(cmd), stderr=subprocess.STDOUT, stdout=open(output_file, "w"))

def locate_ami(session):
    def contains(x, ys):
        for y in ys:
            if y not in x:
                return False
        return True

    client = session.client('ec2')
    response = client.describe_images(Filters=[
                    {"Name": "owner-id", "Values": ["099720109477"]},
                    {"Name": "virtualization-type", "Values": ["hvm"]},
                    {"Name": "root-device-type", "Values": ["ebs"]},
                    {"Name": "architecture", "Values": ["x86_64"]},
                    #{"Name": "platform", "Values": ["Ubuntu"]},
                    #{"Name": "name", "Values": ["hvm-ssd"]},
                    #{"Name": "name", "Values": ["14.04"]},
               ])

    images = response['Images']
    images = [i for i in images if contains(i['Name'], ('hvm-ssd', '14.04', 'server'))]
    images.sort(key=lambda x: x["CreationDate"], reverse=True)

    if len(images) == 0:
        print("Error: could not locate base AMI, exiting ....")
        sys.exit(1)

    print("Using {}".format(images[0]['Name']))
    return images[0]['ImageId']

if __name__ == '__main__':
    for cmd in ("git", "packer"):
        if find_executable(cmd) is None:
            print("Could not locate {} binary on the system, required...".format(cmd))
            sys.exit(1)

    os.chdir(os.path.abspath(os.path.dirname(__file__)))

    git_hash = get_commit()

    def create_help(header, options):
        """Create formated help."""
        return "\n" + header + "\n" + \
               "\n".join(map(lambda x: "  " + x, options)) + "\n"

    # Use a seperate top level key in top.sls for AMIs?
    # Use a seperate top level key to say which AMIs to not build using packer.py
    #config_file = repo_path("salt_stack", "salt", "top.sls")
    #with open(config_file, 'r') as fh:
    #    top = yaml.load(fh.read())
    #    configs = [k for k in top['base']]
    #    print(configs)

    config_help_names = list(CONFIGS)
    config_help_names.append("all")
    config_help = create_help("config is on of the following:", config_help_names)

    parser = configuration.BossParser(description = "Script the building of machines images using Packer and SaltStack",
                                      formatter_class=argparse.RawDescriptionHelpFormatter,
                                      epilog=config_help)
    parser.add_argument("--single-thread",
                        action = "store_true",
                        default = False,
                        help = "Only build one config at a time. (default: Build all configs at the same time)")
    parser.add_argument("--only",
                        metavar = "<packer-builder>",
                        default = "amazon-ebs",
                        help = "Which Packer building to use. (default: amazon-ebs)")
    parser.add_argument("--force", "-f",
                        action = "store_true",
                        default = False,
                        help = "Override any existing AMI with the same name")
    parser.add_argument("--ami-version",
                        metavar = "<ami-version>",
                        default = 'h' + git_hash[:8],
<<<<<<< HEAD
                        help = "The AMI version for the machine image(s). (default: First 8 characters of the git SHA1 hash)")
    parser.add_bosslet()
=======
                        help = "The build name for the machine image(s). (default: First 8 characters of the git SHA1 hash)")
    parser.add_argument("--no-bastion",
                        action = "store_false",
                        default = True,
                        dest="bastion",
                        help = "Don't use the aws-bastion file when building. (default: Use the bastion)")
    parser.add_argument("--base-ami",
                        metavar = "<base-ami>",
                        help = "Base AMI to build the new Image from")
>>>>>>> 9e4d8ffe
    parser.add_argument("config",
                        choices = config_help_names,
                        metavar = "<config>",
                        nargs = "+",
                        help="Packer variable to build a machine image for")

    args = parser.parse_args()

    if "all" in args.config:
        args.config = CONFIGS

    if args.bosslet_config.OUTBOUND_BASTION:
        bastion_config = """-var 'aws_bastion_ip={}'
                            -var 'aws_bastion_user={}'
                            -var 'aws_bastion_priv_key_file={}'
                         """.format(args.bosslet_config.OUTBOUND_IP,
                                    args.bosslet_config.OUTBOUND_USER,
                                    utils.keypair_to_file(args.bosslet_config.OUTBOUND_KEY))
    else:
        bastion_config = ""

    aws_creds = args.bosslet_config.session.get_credentials()
    credentials_config = """-var 'aws_access_key={}'
                            -var 'aws_secret_key={}'
                         """.format(aws_creds.access_key,
                                    aws_creds.secret_key)

    packer_file = repo_path("packer", "vm.packer")

    packer_logs = repo_path("packer", "logs")
    if not os.path.isdir(packer_logs):
        os.mkdir(packer_logs)

<<<<<<< HEAD
    ami = locate_ami(args.bosslet_config.session)
=======
    if args.base_ami:
        ami = args.base_ami
    else:
        ami = locate_ami(credentials_config)
>>>>>>> 9e4d8ffe

    cmd = """{packer} build
             {bastion} {credentials}
             -var 'name={machine}' -var 'ami_version={ami_version}'
             -var 'ami_suffix={ami_suffix}' -var 'aws_region={region}'
             -var 'commit={commit}' -var 'force_deregister={deregister}'
             -var 'aws_source_ami={ami}' -only={only} {packer_file}"""
    cmd_args = {
        "packer" : "packer",
        "bastion" : bastion_config,
        "credentials" : credentials_config,
        "only" : args.only,
        "packer_file" : packer_file,
        "region": args.bosslet_config.REGION,
        "ami_suffix": args.bosslet_config.AMI_SUFFIX,
        "ami_version" : "-" + args.ami_version,
        "commit" : git_hash,
        "ami" : ami,
<<<<<<< HEAD
        "deregister" : "true" if args.force else "false",
=======
        "deregister" : "true" if args.name in ["test", "sandy", "dean", "prodtest"] else "false",
>>>>>>> 9e4d8ffe
        "machine" : "" # replace for each call
    }

    procs = []
    for config in args.config:
        print("Launching {} configuration".format(config))
        log_file = os.path.join(packer_logs, config + ".log")
        cmd_args["machine"] = config
        proc = execute(cmd.format(**cmd_args), log_file)

        if args.single_thread:
            print("Waiting for build to finish")
            proc.wait()
        else:
            procs.append(proc)

    try:
        print("Waiting for all builds started to finish")
        for proc in procs:
            proc.wait()
    except KeyboardInterrupt: # <CTRL> + c
        print("Killing builds")
        for proc in procs:
            proc.poll()
            if proc.returncode is None:
                proc.kill()<|MERGE_RESOLUTION|>--- conflicted
+++ resolved
@@ -145,20 +145,11 @@
     parser.add_argument("--ami-version",
                         metavar = "<ami-version>",
                         default = 'h' + git_hash[:8],
-<<<<<<< HEAD
                         help = "The AMI version for the machine image(s). (default: First 8 characters of the git SHA1 hash)")
-    parser.add_bosslet()
-=======
-                        help = "The build name for the machine image(s). (default: First 8 characters of the git SHA1 hash)")
-    parser.add_argument("--no-bastion",
-                        action = "store_false",
-                        default = True,
-                        dest="bastion",
-                        help = "Don't use the aws-bastion file when building. (default: Use the bastion)")
     parser.add_argument("--base-ami",
                         metavar = "<base-ami>",
                         help = "Base AMI to build the new Image from")
->>>>>>> 9e4d8ffe
+    parser.add_bosslet()
     parser.add_argument("config",
                         choices = config_help_names,
                         metavar = "<config>",
@@ -192,14 +183,10 @@
     if not os.path.isdir(packer_logs):
         os.mkdir(packer_logs)
 
-<<<<<<< HEAD
-    ami = locate_ami(args.bosslet_config.session)
-=======
     if args.base_ami:
         ami = args.base_ami
     else:
-        ami = locate_ami(credentials_config)
->>>>>>> 9e4d8ffe
+        ami = locate_ami(args.bosslet_config.session)
 
     cmd = """{packer} build
              {bastion} {credentials}
@@ -218,11 +205,7 @@
         "ami_version" : "-" + args.ami_version,
         "commit" : git_hash,
         "ami" : ami,
-<<<<<<< HEAD
         "deregister" : "true" if args.force else "false",
-=======
-        "deregister" : "true" if args.name in ["test", "sandy", "dean", "prodtest"] else "false",
->>>>>>> 9e4d8ffe
         "machine" : "" # replace for each call
     }
 
