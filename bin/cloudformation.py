--- conflicted
+++ resolved
@@ -235,7 +235,6 @@
                         help="Configuration to act upon (imported from configs/)")
     args = parser.parse_args()
 
-<<<<<<< HEAD
     try:
         constants.load_scenario(args.scenario)
 
@@ -248,24 +247,6 @@
         else:
             configs = args.config_name
 
-=======
-    if args.aws_credentials is None:
-        try:
-            print("AWS credentials not provided and AWS_CREDENTIALS is not defined, assuming IAM role")
-            session = aws.use_iam_role()
-        except Exception as e:
-            parser.print_usage()
-            print('Error: Could not assume IAM role')
-    else:
-        session = aws.create_session(args.aws_credentials)
-    
-    os.environ["AMI_VERSION"] = args.ami_version
-    os.environ["SCENARIO"] = args.scenario
-    os.environ["DISABLE_PREVIEW"] = str(args.disable_preview)
-
-     
-    try:
->>>>>>> b18872eb
         func = args.action.replace('-','_')
         call_configs(bosslet_config, configs, func)
         sys.exit(0)
