[
  {
    "Path": "/",
    "PolicyDocument": {
      "Statement": [
        {
          "Action": [
            "s3:ListBucket"
          ],
          "Effect": "Allow",
          "Resource": [
            "arn:aws:s3:::church-delivery-bucket-boss"
          ]
        },
        {
          "Action": [
            "s3:PutObject",
            "s3:GetObject",
            "s3:DeleteObject"
          ],
          "Effect": "Allow",
          "Resource": [
            "arn:aws:s3:::church-delivery-bucket-boss/*"
          ]
        }
      ],
      "Version": "2012-10-17"
    },
    "PolicyName": "aplChurchDeliveryBucketPolicy"
  },
  {
    "Path": "/service-role/",
    "PolicyDocument": {
      "Statement": [
        {
          "Action": [
            "dynamodb:PutItem"
          ],
          "Effect": "Allow",
          "Resource": "arn:aws:dynamodb:us-east-1:451493790433:table/*"
        },
        {
          "Action": [
            "lambda:InvokeFunction"
          ],
          "Effect": "Allow",
          "Resource": "arn:aws:lambda:us-east-1:451493790433:function:*"
        }
      ],
      "Version": "2012-10-17"
    },
    "PolicyName": "AWSLambdaTestHarnessExecutionRole-03257ae2-b691-4ced-be24-8ddf2ef976a5"
  },
  {
    "Path": "/",
    "PolicyDocument": {
      "Statement": [
        {
          "Action": [
            "s3:GetBucketLocation",
            "s3:ListAllMyBuckets"
          ],
          "Effect": "Allow",
          "Resource": "arn:aws:s3:::*"
        },
        {
          "Action": [
            "s3:ListBucket"
          ],
          "Effect": "Allow",
          "Resource": [
            "arn:aws:s3:::harvard-cox-bucket-boss"
          ]
        },
        {
          "Action": [
            "s3:PutObject",
            "s3:GetObject",
            "s3:DeleteObject"
          ],
          "Effect": "Allow",
          "Resource": [
            "arn:aws:s3:::harvard-cox-bucket-boss/*"
          ]
        }
      ],
      "Version": "2012-10-17"
    },
    "PolicyName": "harvard-cox-uploader-policy"
  },
  {
    "Path": "/service-role/",
    "PolicyDocument": {
      "Statement": [
        {
          "Action": [
            "ec2:CreateNetworkInterface"
          ],
          "Effect": "Allow",
          "Resource": "*"
        },
        {
          "Action": [
            "ec2:DescribeNetworkInterfaces",
            "ec2:DeleteNetworkInterface"
          ],
          "Effect": "Allow",
          "Resource": "arn:aws:ec2:us-east-1:451493790433:network-interface/*"
        }
      ],
      "Version": "2012-10-17"
    },
    "PolicyName": "AWSLambdaVPCAccessExecutionRole-b2075bb1-0254-4f5f-abe6-c012abd2a001"
  },
  {
    "Path": "/",
    "PolicyDocument": {
      "Statement": [
        {
          "Action": [
            "iam:ListGroupsForUser",
            "iam:ListUserPolicies",
            "iam:ListAccessKeys",
            "iam:DeleteAccessKey",
            "iam:DeleteUserPolicy",
            "iam:DeleteUser"
          ],
          "Effect": "Allow",
          "Resource": "arn:aws:iam::*:user/vault*"
        }
      ],
      "Version": "2012-10-17"
    },
    "PolicyName": "aplRevokeVaultUserPolicy"
  },
  {
    "Path": "/",
    "PolicyDocument": {
      "Statement": [
        {
          "Action": [
            "iam:CreateUser",
            "iam:PutUserPolicy",
            "iam:CreateAccessKey"
          ],
          "Effect": "Allow",
          "Resource": "arn:aws:iam::*:user/vault*"
        }
      ],
      "Version": "2012-10-17"
    },
    "PolicyName": "aplDynamicVaultUserPolicy"
  },
  {
    "Path": "/service-role/",
    "PolicyDocument": {
      "Statement": [
        {
          "Action": [
            "dynamodb:DeleteItem",
            "dynamodb:GetItem",
            "dynamodb:PutItem",
            "dynamodb:Scan",
            "dynamodb:UpdateItem"
          ],
          "Effect": "Allow",
          "Resource": "arn:aws:dynamodb:us-east-1:451493790433:table/*"
        }
      ],
      "Version": "2012-10-17"
    },
    "PolicyName": "AWSLambdaMicroserviceExecutionRole-2ee1090c-8266-4f05-b910-9951ec0ab658"
  },
  {
    "Path": "/service-role/",
    "PolicyDocument": {
      "Statement": [
        {
          "Action": "logs:CreateLogGroup",
          "Effect": "Allow",
          "Resource": "arn:aws:logs:us-east-1:451493790433:*"
        },
        {
          "Action": [
            "logs:CreateLogStream",
            "logs:PutLogEvents"
          ],
          "Effect": "Allow",
          "Resource": [
            "arn:aws:logs:us-east-1:451493790433:log-group:/aws/lambda/SnowballTest:*"
          ]
        }
      ],
      "Version": "2012-10-17"
    },
    "PolicyName": "AWSLambdaBasicExecutionRole-28085153-2e10-4740-8166-7090f779f1c7"
  },
  {
    "Path": "/",
    "PolicyDocument": {
      "Statement": [
        {
          "Action": [
            "s3:GetBucketLocation",
            "s3:ListAllMyBuckets"
          ],
          "Effect": "Allow",
          "Resource": "arn:aws:s3:::*"
        },
        {
          "Action": [
            "s3:ListBucket"
          ],
          "Effect": "Allow",
          "Resource": [
            "arn:aws:s3:::cmu-bucket-boss"
          ]
        },
        {
          "Action": [
            "s3:PutObject",
            "s3:GetObject",
            "s3:DeleteObject"
          ],
          "Effect": "Allow",
          "Resource": [
            "arn:aws:s3:::cmu-bucket-boss/*"
          ]
        }
      ],
      "Version": "2012-10-17"
    },
    "PolicyName": "cmu-bucket-policy"
  },
  {
    "Path": "/",
    "PolicyDocument": {
      "Statement": [
        {
          "Action": [
            "dynamodb:*",
            "cloudwatch:DeleteAlarms",
            "cloudwatch:DescribeAlarmHistory",
            "cloudwatch:DescribeAlarms",
            "cloudwatch:DescribeAlarmsForMetric",
            "cloudwatch:GetMetricStatistics",
            "cloudwatch:ListMetrics",
            "cloudwatch:PutMetricAlarm",
            "datapipeline:ActivatePipeline",
            "datapipeline:CreatePipeline",
            "datapipeline:DeletePipeline",
            "datapipeline:DescribeObjects",
            "datapipeline:DescribePipelines",
            "datapipeline:GetPipelineDefinition",
            "datapipeline:ListPipelines",
            "datapipeline:PutPipelineDefinition",
            "datapipeline:QueryObjects",
            "iam:ListRoles",
            "sns:CreateTopic",
            "sns:DeleteTopic",
            "sns:ListSubscriptions",
            "sns:ListSubscriptionsByTopic",
            "sns:ListTopics",
            "sns:Subscribe",
            "sns:Unsubscribe",
            "sns:SetTopicAttributes",
            "lambda:CreateFunction",
            "lambda:ListFunctions",
            "lambda:ListEventSourceMappings",
            "lambda:CreateEventSourceMapping",
            "lambda:DeleteEventSourceMapping",
            "lambda:GetFunctionConfiguration",
            "lambda:DeleteFunction"
          ],
          "Effect": "Allow",
          "Resource": "*"
        },
        {
          "Action": "s3:*",
          "Effect": "Allow",
          "Resource": "*"
        },
        {
          "Action": [
            "rds:*",
            "cloudwatch:DescribeAlarms",
            "cloudwatch:GetMetricStatistics",
            "ec2:DescribeAccountAttributes",
            "ec2:DescribeAvailabilityZones",
            "ec2:DescribeSecurityGroups",
            "ec2:DescribeSubnets",
            "ec2:DescribeVpcs",
            "sns:ListSubscriptions",
            "sns:ListTopics",
            "logs:DescribeLogStreams",
            "logs:GetLogEvents"
          ],
          "Effect": "Allow",
          "Resource": "*"
        },
        {
          "Action": [
            "sns:*"
          ],
          "Effect": "Allow",
          "Resource": "*"
        },
        {
          "Action": "states:*",
          "Effect": "Allow",
          "Resource": "*"
        }
      ],
      "Version": "2012-10-17"
    },
    "PolicyName": "aplDeleteCuboid"
  },
  {
    "Path": "/",
    "PolicyDocument": {
      "Statement": [
        {
          "Action": [
            "s3:GetBucketLocation",
            "s3:ListAllMyBuckets"
          ],
          "Effect": "Allow",
          "Resource": "arn:aws:s3:::*"
        },
        {
          "Action": [
            "s3:ListBucket"
          ],
          "Effect": "Allow",
          "Resource": [
            "arn:aws:s3:::princeton-bucket-boss"
          ]
        },
        {
          "Action": [
            "s3:PutObject",
            "s3:GetObject",
            "s3:DeleteObject"
          ],
          "Effect": "Allow",
          "Resource": [
            "arn:aws:s3:::princeton-bucket-boss/*"
          ]
        }
      ],
      "Version": "2012-10-17"
    },
    "PolicyName": "Princeton-Upload-Bucket-Access"
  },
  {
    "Path": "/",
    "PolicyDocument": {
      "Statement": [
        {
          "Action": [
            "s3:GetBucketLocation",
            "s3:ListAllMyBuckets"
          ],
          "Effect": "Allow",
          "Resource": "arn:aws:s3:::*"
        },
        {
          "Action": [
            "s3:ListBucket"
          ],
          "Effect": "Allow",
          "Resource": [
            "arn:aws:s3:::harvard-church-bucket-boss"
          ]
        },
        {
          "Action": [
            "s3:PutObject",
            "s3:GetObject",
            "s3:DeleteObject"
          ],
          "Effect": "Allow",
          "Resource": [
            "arn:aws:s3:::harvard-church-bucket-boss/*"
          ]
        }
      ],
      "Version": "2012-10-17"
    },
    "PolicyName": "harvard-church-bucket-policy"
  },
  {
    "Path": "/",
    "PolicyDocument": {
      "Statement": [
        {
          "Action": [
            "s3:GetBucketLocation",
            "s3:ListAllMyBuckets"
          ],
          "Effect": "Allow",
          "Resource": "arn:aws:s3:::*"
        },
        {
          "Action": [
            "s3:ListBucket"
          ],
          "Effect": "Allow",
          "Resource": [
            "arn:aws:s3:::meshes.boss"
          ]
        },
        {
          "Action": [
            "s3:PutObject",
            "s3:GetObject",
            "s3:DeleteObject"
          ],
          "Effect": "Allow",
          "Resource": [
            "arn:aws:s3:::meshes.boss/*"
          ]
        }
      ],
      "Version": "2012-10-17"
    },
    "PolicyName": "mesh-bucket-policy"
  },
  {
    "Path": "/",
    "PolicyDocument": {
      "Statement": [
        {
          "Action": [
            "iam:AttachUserPolicy",
            "iam:DetachUserPolicy"
          ],
          "Effect": "Allow",
          "Resource": [
            "arn:aws:iam::*:user/vault-*"
          ],
          "Sid": "Stmt1473863272000"
        }
      ],
      "Version": "2012-10-17"
    },
    "PolicyName": "aplVaultAttachUserPolicy"
  },
  {
    "Path": "/",
    "PolicyDocument": {
      "Statement": [
        {
          "Action": [
            "s3:ListBucket"
          ],
          "Effect": "Allow",
          "Resource": [
            "arn:aws:s3:::church-delivery-bucket-boss"
          ]
        },
        {
          "Action": [
            "s3:GetObject"
          ],
          "Effect": "Allow",
          "Resource": [
            "arn:aws:s3:::church-delivery-bucket-boss/*"
          ]
        }
      ],
      "Version": "2012-10-17"
    },
    "PolicyName": "aplChurchDeliveryBucketReadOnlyPolicy"
  },
  {
    "Path": "/",
    "PolicyDocument": {
      "Statement": [
        {
          "Effect": "Allow",
          "NotAction": [
            "iam:*",
            "aws-portal:*",
            "ses:*",
            "iot:",
            "mobileanalytics:*",
            "devicefarm:*",
            "sns:*",
            "zocalo:*"
          ],
          "Resource": "*"
        }
      ],
      "Version": "2012-10-17"
    },
    "PolicyName": "aplInstanceOwnerPolicy"
  },
  {
    "Path": "/",
    "PolicyDocument": {
      "Statement": [
        {
          "Action": [
            "iam:UpdateSSHPublicKey",
            "iam:UpdateServerCertificate",
            "iam:UpdateSigningCertificate",
            "iam:UploadSSHPublicKey",
            "iam:UploadServerCertificate",
            "iam:UploadSigningCertificate"
          ],
          "Effect": "Allow",
          "Resource": [
            "*"
          ],
          "Sid": "Stmt1454613958000"
        }
      ],
      "Version": "2012-10-17"
    },
    "PolicyName": "aplUploadCertificatePolicy"
  },
  {
    "Path": "/",
    "PolicyDocument": {
      "Statement": [
        {
          "Action": [
            "iam:*LoginProfile",
            "iam:*AccessKey*",
            "iam:*SSHPublicKey*"
          ],
          "Effect": "Allow",
          "Resource": "arn:aws:iam::451493790433:user/${aws:username}"
        },
        {
          "Action": [
            "iam:ListAccount*",
            "iam:GetAccountSummary",
            "iam:GetAccountPasswordPolicy",
            "iam:ListUsers"
          ],
          "Effect": "Allow",
          "Resource": "*"
        }
      ],
      "Version": "2012-10-17"
    },
    "PolicyName": "APLSelfAdminister"
  },
  {
    "Path": "/service-role/",
    "PolicyDocument": {
      "Statement": [
        {
          "Action": [
            "s3:GetObject"
          ],
          "Effect": "Allow",
          "Resource": "arn:aws:s3:::*"
        }
      ],
      "Version": "2012-10-17"
    },
    "PolicyName": "AWSLambdaS3ExecutionRole-2a0110ca-6e60-4f94-8510-fdaf9ddfb583"
  },
  {
    "Path": "/",
    "PolicyDocument": {
      "Statement": [
        {
          "Action": [
            "dynamodb:DeleteTable"
          ],
          "Effect": "Deny",
          "Resource": [
            "arn:aws:dynamodb:us-east-1:451493790433:table/s3index.production.boss"
          ],
          "Sid": "Stmt1491922753000"
        },
        {
          "Action": [
            "dynamodb:DeleteTable"
          ],
          "Effect": "Deny",
          "Resource": [
            "arn:aws:dynamodb:us-east-1:451493790433:table/idIndex.production.boss"
          ],
          "Sid": "Stmt1491922808000"
        },
        {
          "Action": [
            "dynamodb:DeleteTable"
          ],
          "Effect": "Deny",
          "Resource": [
            "arn:aws:dynamodb:us-east-1:451493790433:table/idCount.production.boss"
          ],
          "Sid": "Stmt1491922848000"
        },
        {
          "Action": [
            "dynamodb:DeleteTable"
          ],
          "Effect": "Deny",
          "Resource": [
            "arn:aws:dynamodb:us-east-1:451493790433:table/bossmeta.production.boss"
          ],
          "Sid": "Stmt1491922867000"
        },
        {
          "Action": [
            "dynamodb:DeleteTable"
          ],
          "Effect": "Deny",
          "Resource": [
            "arn:aws:dynamodb:us-east-1:451493790433:table/tileindex.production.boss"
          ],
          "Sid": "Stmt1491922897000"
        }
      ],
      "Version": "2012-10-17"
    },
    "PolicyName": "Prod-DynamoDB-DeleteTable-DENY"
  },
  {
    "Path": "/",
    "PolicyDocument": {
      "Statement": [
        {
          "Action": [
            "s3:GetBucketLocation",
            "s3:ListAllMyBuckets"
          ],
          "Effect": "Allow",
          "Resource": "arn:aws:s3:::*"
        },
        {
          "Action": [
            "s3:ListBucket"
          ],
          "Effect": "Allow",
          "Resource": [
            "arn:aws:s3:::baylor-bucket-boss"
          ]
        },
        {
          "Action": [
            "s3:PutObject",
            "s3:GetObject",
            "s3:DeleteObject"
          ],
          "Effect": "Allow",
          "Resource": [
            "arn:aws:s3:::baylor-bucket-boss/*"
          ]
        }
      ],
      "Version": "2012-10-17"
    },
    "PolicyName": "baylor-uploader-policy"
  },
  {
    "Path": "/",
    "PolicyDocument": {
      "Statement": [
        {
          "Action": [
            "rds:DeleteDBCluster",
            "rds:DeleteDBInstance"
          ],
          "Effect": "Deny",
          "Resource": [
            "arn:aws:rds:us-east-1:451493790433:db:endpoint-db-production-boss"
          ],
          "Sid": "Stmt1491923817000"
        },
        {
          "Action": [
            "rds:DeleteDBCluster",
            "rds:DeleteDBInstance"
          ],
          "Effect": "Deny",
          "Resource": [
            "arn:aws:rds:us-east-1:451493790433:db:auth-db-production-boss"
          ],
          "Sid": "Stmt1491923864000"
        }
      ],
      "Version": "2012-10-17"
    },
    "PolicyName": "Prod-RDS-DENY-Delete-Instance"
  },
  {
    "Path": "/",
    "PolicyDocument": {
      "Statement": [
        {
          "Action": [
            "aws-portal:ModifyAccount",
            "aws-portal:ModifyBilling",
            "aws-portal:ModifyPaymentMethods",
            "aws-portal:ViewAccount",
            "aws-portal:ViewBilling",
            "aws-portal:ViewPaymentMethods",
            "aws-portal:ViewUsage"
          ],
          "Effect": "Allow",
          "Resource": [
            "*"
          ],
          "Sid": "Stmt1446839853000"
        }
      ],
      "Version": "2012-10-17"
    },
    "PolicyName": "aplBillingGroupPolicy"
  },
  {
    "Path": "/service-role/",
    "PolicyDocument": {
      "Statement": [
        {
          "Action": [
            "dynamodb:DescribeTable",
            "dynamodb:UpdateTable",
            "cloudwatch:PutMetricAlarm",
            "cloudwatch:DescribeAlarms",
            "cloudwatch:GetMetricStatistics",
            "cloudwatch:SetAlarmState",
            "cloudwatch:DeleteAlarms"
          ],
          "Effect": "Allow",
          "Resource": "*"
        }
      ],
      "Version": "2012-10-17"
    },
    "PolicyName": "DynamoDBAutoscalePolicy"
  },
  {
    "Path": "/",
    "PolicyDocument": {
      "Statement": [
        {
          "Action": [
            "dynamodb:PutItem",
            "lambda:InvokeFunction",
            "dynamodb:DeleteItem",
            "dynamodb:Query",
            "dynamodb:UpdateItem",
            "s3:ListBucket",
            "logs:CreateLogGroup",
            "logs:PutLogEvents",
            "s3:PutObject",
            "s3:GetObject",
            "logs:CreateLogStream",
            "sns:Publish",
            "dynamodb:GetItem"
          ],
          "Effect": "Allow",
          "Resource": "*",
          "Sid": "VisualEditor0"
        },
        {
          "Action": [
            "sqs:DeleteMessage",
            "sqs:DeleteMessageBatch",
            "sqs:SendMessageBatch",
            "sqs:ReceiveMessage",
            "sqs:DeleteQueue",
            "sqs:SendMessage",
            "sqs:GetQueueAttributes",
            "sqs:CreateQueue"
          ],
          "Effect": "Allow",
          "Resource": "arn:aws:sqs:*:*:downsample-*",
          "Sid": "VisualEditor1"
        }
      ],
      "Version": "2012-10-17"
    },
    "PolicyName": "aplResolutionHierarchy"
  },
  {
    "Path": "/",
    "PolicyDocument": {
      "Statement": [
        {
          "Action": [
<<<<<<< HEAD
            "iam:CreateAccessKey",
            "iam:CreateUser",
            "iam:AttachUserPolicy",
            "iam:PutUserPolicy",
            "iam:ListGroupsForUser",
            "iam:ListPolicies",
            "iam:ListAttachedUserPolicies",
            "iam:ListUserPolicies",
            "iam:ListAccessKeys",
            "iam:DeleteAccessKey",
            "iam:DetachUserPolicy",
            "iam:DeleteUserPolicy",
            "iam:RemoveUserFromGroup",
            "iam:DeleteUser",
            "dynamodb:DescribeLimits",
            "dynamodb:DescribeTimeToLive",
            "dynamodb:ListTagsOfResource",
            "dynamodb:DescribeReservedCapacityOfferings",
            "dynamodb:DescribeReservedCapacity",
            "dynamodb:ListTables",
            "dynamodb:BatchGetItem",
            "dynamodb:BatchWriteItem",
            "dynamodb:CreateTable",
            "dynamodb:DeleteItem",
            "dynamodb:GetItem",
            "dynamodb:GetRecords",
            "dynamodb:PutItem",
            "dynamodb:Query",
            "dynamodb:UpdateItem",
            "dynamodb:Scan",
            "dynamodb:DescribeTable"
=======
            "cloudformation:Describe*",
            "cloudformation:List*",
            "cloudformation:Get*"
>>>>>>> d09e82e1
          ],
          "Effect": "Allow",
          "Resource": "*"
        }
      ],
      "Version": "2012-10-17"
    },
    "PolicyName": "aplTestCloudFormation"
  },
  {
    "Path": "/",
    "PolicyDocument": {
      "Statement": [
        {
          "Action": [
            "iam:CreateAccessKey",
            "iam:CreateUser",
            "iam:AttachUserPolicy",
            "iam:PutUserPolicy",
            "iam:ListGroupsForUser",
            "iam:ListPolicies",
            "iam:ListAttachedUserPolicies",
            "iam:ListUserPolicies",
            "iam:ListAccessKeys",
            "iam:DeleteAccessKey",
            "iam:DetachUserPolicy",
            "iam:DeleteUserPolicy",
            "iam:RemoveUserFromGroup",
            "iam:DeleteUser"
          ],
          "Effect": "Allow",
          "Resource": [
            "arn:aws:iam::*:user/vault-*"
          ]
        },
        {
          "Action": [
            "ec2:DescribeInstances"
          ],
          "Effect": "Allow",
          "Resource": [
            "*"
          ]
        }
      ],
      "Version": "2012-10-17"
    },
    "PolicyName": "aplVaultPolicy"
  },
  {
    "Path": "/service-role/",
    "PolicyDocument": {
      "Statement": [
        {
          "Action": "logs:CreateLogGroup",
          "Effect": "Allow",
          "Resource": "arn:aws:logs:us-east-1:451493790433:*"
        },
        {
          "Action": [
            "logs:CreateLogStream",
            "logs:PutLogEvents"
          ],
          "Effect": "Allow",
          "Resource": [
            "arn:aws:logs:us-east-1:451493790433:log-group:/aws/lambda/objectRecognitionHandler:*"
          ]
        }
      ],
      "Version": "2012-10-17"
    },
    "PolicyName": "AWSLambdaBasicExecutionRole-12d9102c-34c8-47da-9686-b9801b176487"
  },
  {
    "Path": "/",
    "PolicyDocument": {
      "Statement": [
        {
          "Action": [
            "cloudformation:*"
          ],
          "Effect": "Allow",
          "Resource": [
            "*"
          ],
          "Sid": "Stmt1447442907000"
        },
        {
          "Action": [
            "rds:*",
            "cloudwatch:DescribeAlarms",
            "cloudwatch:GetMetricStatistics",
            "ec2:DescribeAccountAttributes",
            "ec2:DescribeAvailabilityZones",
            "ec2:DescribeSecurityGroups",
            "ec2:DescribeSubnets",
            "ec2:DescribeVpcs",
            "sns:ListSubscriptions",
            "sns:ListTopics",
            "logs:DescribeLogStreams",
            "logs:GetLogEvents"
          ],
          "Effect": "Allow",
          "Resource": "*"
        },
        {
          "Action": "ec2:*",
          "Effect": "Allow",
          "Resource": "*"
        },
        {
          "Action": "elasticloadbalancing:*",
          "Effect": "Allow",
          "Resource": "*"
        },
        {
          "Action": "cloudwatch:*",
          "Effect": "Allow",
          "Resource": "*"
        },
        {
          "Action": "autoscaling:*",
          "Effect": "Allow",
          "Resource": "*"
        },
        {
          "Action": [
            "sqs:*"
          ],
          "Effect": "Allow",
          "Resource": "*"
        },
        {
          "Action": [
            "cloudwatch:*",
            "cloudformation:*",
            "cognito-identity:ListIdentityPools",
            "cognito-sync:GetCognitoEvents",
            "cognito-sync:SetCognitoEvents",
            "dynamodb:*",
            "events:*",
            "iam:List*",
            "iam:Get*",
            "iam:ListRolePolicies",
            "iam:ListRoles",
            "iam:PassRole",
            "kinesis:DescribeStream",
            "kinesis:ListStreams",
            "kinesis:PutRecord",
            "lambda:*",
            "logs:*",
            "s3:*",
            "sns:ListSubscriptions",
            "sns:ListSubscriptionsByTopic",
            "sns:ListTopics",
            "sns:Subscribe",
            "sns:Unsubscribe",
            "ec2:DescribeVpcs",
            "ec2:DescribeSubnets",
            "ec2:DescribeSecurityGroups",
            "iot:GetTopicRule",
            "iot:ListTopicRules",
            "iot:CreateTopicRule",
            "iot:ReplaceTopicRule",
            "iot:AttachPrincipalPolicy",
            "iot:AttachThingPrincipal",
            "iot:CreateKeysAndCertificate",
            "iot:CreatePolicy",
            "iot:CreateThing",
            "iot:ListPolicies",
            "iot:ListThings",
            "iot:DescribeEndpoint"
          ],
          "Effect": "Allow",
          "Resource": "*"
        },
        {
          "Action": "elasticache:*",
          "Effect": "Allow",
          "Resource": "*"
        },
        {
          "Action": "s3:*",
          "Effect": "Allow",
          "Resource": "*"
        },
        {
          "Action": [
            "dynamodb:*",
            "cloudwatch:DeleteAlarms",
            "cloudwatch:DescribeAlarmHistory",
            "cloudwatch:DescribeAlarms",
            "cloudwatch:DescribeAlarmsForMetric",
            "cloudwatch:GetMetricStatistics",
            "cloudwatch:ListMetrics",
            "cloudwatch:PutMetricAlarm",
            "datapipeline:ActivatePipeline",
            "datapipeline:CreatePipeline",
            "datapipeline:DeletePipeline",
            "datapipeline:DescribeObjects",
            "datapipeline:DescribePipelines",
            "datapipeline:GetPipelineDefinition",
            "datapipeline:ListPipelines",
            "datapipeline:PutPipelineDefinition",
            "datapipeline:QueryObjects",
            "iam:ListRoles",
            "sns:CreateTopic",
            "sns:DeleteTopic",
            "sns:ListSubscriptions",
            "sns:ListSubscriptionsByTopic",
            "sns:ListTopics",
            "sns:Subscribe",
            "sns:Unsubscribe",
            "sns:SetTopicAttributes",
            "lambda:CreateFunction",
            "lambda:ListFunctions",
            "lambda:ListEventSourceMappings",
            "lambda:CreateEventSourceMapping",
            "lambda:DeleteEventSourceMapping",
            "lambda:GetFunctionConfiguration",
            "lambda:DeleteFunction"
          ],
          "Effect": "Allow",
          "Resource": "*"
        },
        {
          "Action": "glacier:*",
          "Effect": "Allow",
          "Resource": "*"
        },
        {
          "Action": [
            "route53:*"
          ],
          "Effect": "Allow",
          "Resource": [
            "*"
          ]
        },
        {
          "Action": [
            "elasticloadbalancing:DescribeLoadBalancers"
          ],
          "Effect": "Allow",
          "Resource": [
            "*"
          ]
        },
        {
          "Action": [
            "acm:*"
          ],
          "Effect": "Allow",
          "Resource": "*"
        },
        {
          "Action": [
            "sns:*"
          ],
          "Effect": "Allow",
          "Resource": "*"
        },
        {
          "Action": [
            "cloudwatch:*",
            "cognito-identity:ListIdentityPools",
            "cognito-sync:GetCognitoEvents",
            "cognito-sync:SetCognitoEvents",
            "dynamodb:*",
            "events:*",
            "iam:ListAttachedRolePolicies",
            "iam:ListRolePolicies",
            "iam:ListRoles",
            "iam:PassRole",
            "kinesis:DescribeStream",
            "kinesis:ListStreams",
            "kinesis:PutRecord",
            "lambda:*",
            "logs:*",
            "s3:*",
            "sns:ListSubscriptions",
            "sns:ListSubscriptionsByTopic",
            "sns:ListTopics",
            "sns:Subscribe",
            "sns:Unsubscribe",
            "ec2:DescribeVpcs",
            "ec2:DescribeSubnets",
            "ec2:DescribeSecurityGroups",
            "iot:GetTopicRule",
            "iot:ListTopicRules",
            "iot:CreateTopicRule",
            "iot:ReplaceTopicRule",
            "iot:AttachPrincipalPolicy",
            "iot:AttachThingPrincipal",
            "iot:CreateKeysAndCertificate",
            "iot:CreatePolicy",
            "iot:CreateThing",
            "iot:ListPolicies",
            "iot:ListThings",
            "iot:DescribeEndpoint"
          ],
          "Effect": "Allow",
          "Resource": "*"
        },
        {
          "Action": "states:*",
          "Effect": "Allow",
          "Resource": "*"
        }
      ],
      "Version": "2012-10-17"
    },
    "PolicyName": "aplCloudFormationFullAccess"
  },
  {
    "Path": "/service-role/",
    "PolicyDocument": {
      "Statement": [
        {
          "Action": "logs:CreateLogGroup",
          "Effect": "Allow",
          "Resource": "arn:aws:logs:us-east-1:451493790433:*"
        },
        {
          "Action": [
            "logs:CreateLogStream",
            "logs:PutLogEvents"
          ],
          "Effect": "Allow",
          "Resource": [
            "arn:aws:logs:us-east-1:451493790433:log-group:/aws/lambda/check:*"
          ]
        }
      ],
      "Version": "2012-10-17"
    },
    "PolicyName": "AWSLambdaBasicExecutionRole-18e45b2f-a398-4109-8f35-b79c82f6749b"
  },
  {
    "Path": "/",
    "PolicyDocument": {
      "Statement": [
        {
          "Action": [
            "sqs:*"
          ],
          "Effect": "Allow",
          "Resource": [
            "*"
          ],
          "Sid": "Stmt1485812624000"
        }
      ],
      "Version": "2012-10-17"
    },
    "PolicyName": "aplPopulateUploadQueue"
  }
]<|MERGE_RESOLUTION|>--- conflicted
+++ resolved
@@ -788,43 +788,9 @@
       "Statement": [
         {
           "Action": [
-<<<<<<< HEAD
-            "iam:CreateAccessKey",
-            "iam:CreateUser",
-            "iam:AttachUserPolicy",
-            "iam:PutUserPolicy",
-            "iam:ListGroupsForUser",
-            "iam:ListPolicies",
-            "iam:ListAttachedUserPolicies",
-            "iam:ListUserPolicies",
-            "iam:ListAccessKeys",
-            "iam:DeleteAccessKey",
-            "iam:DetachUserPolicy",
-            "iam:DeleteUserPolicy",
-            "iam:RemoveUserFromGroup",
-            "iam:DeleteUser",
-            "dynamodb:DescribeLimits",
-            "dynamodb:DescribeTimeToLive",
-            "dynamodb:ListTagsOfResource",
-            "dynamodb:DescribeReservedCapacityOfferings",
-            "dynamodb:DescribeReservedCapacity",
-            "dynamodb:ListTables",
-            "dynamodb:BatchGetItem",
-            "dynamodb:BatchWriteItem",
-            "dynamodb:CreateTable",
-            "dynamodb:DeleteItem",
-            "dynamodb:GetItem",
-            "dynamodb:GetRecords",
-            "dynamodb:PutItem",
-            "dynamodb:Query",
-            "dynamodb:UpdateItem",
-            "dynamodb:Scan",
-            "dynamodb:DescribeTable"
-=======
             "cloudformation:Describe*",
             "cloudformation:List*",
             "cloudformation:Get*"
->>>>>>> d09e82e1
           ],
           "Effect": "Allow",
           "Resource": "*"
