--- conflicted
+++ resolved
@@ -14,10 +14,10 @@
     },
     "AttachedManagedPolicies": [
       "arn:aws:iam::aws:policy/service-role/AWSQuickSightListIAM",
+      "arn:aws:iam::451493790433:policy/aplPopulateUploadQueue",
       "arn:aws:iam::451493790433:policy/aplDeleteCuboid",
       "arn:aws:iam::451493790433:policy/aplResolutionHierarchy",
-      "arn:aws:iam::aws:policy/AWSStepFunctionsFullAccess",
-      "arn:aws:iam::451493790433:policy/aplPopulateUploadQueue"
+      "arn:aws:iam::aws:policy/AWSStepFunctionsFullAccess"
     ],
     "InstanceProfileList": [
       {
@@ -133,8 +133,6 @@
           "Action": "sts:AssumeRole",
           "Effect": "Allow",
           "Principal": {
-<<<<<<< HEAD
-=======
             "Service": "events.amazonaws.com"
           }
         }
@@ -156,7 +154,6 @@
           "Action": "sts:AssumeRole",
           "Effect": "Allow",
           "Principal": {
->>>>>>> 2cba80ed
             "Service": "elasticache.amazonaws.com"
           }
         }
@@ -241,8 +238,6 @@
           "Action": "sts:AssumeRole",
           "Effect": "Allow",
           "Principal": {
-<<<<<<< HEAD
-=======
             "Service": "ec2.amazonaws.com"
           }
         }
@@ -269,7 +264,6 @@
           "Action": "sts:AssumeRole",
           "Effect": "Allow",
           "Principal": {
->>>>>>> 2cba80ed
             "Service": "ec2.amazonaws.com"
           }
         }
@@ -300,32 +294,6 @@
           "Action": "sts:AssumeRole",
           "Effect": "Allow",
           "Principal": {
-            "Service": "vpc-flow-logs.amazonaws.com"
-          }
-        }
-      ],
-      "Version": "2012-10-17"
-    },
-    "AttachedManagedPolicies": [
-      "arn:aws:iam::aws:policy/CloudWatchLogsFullAccess"
-    ],
-    "InstanceProfileList": [
-      {
-        "InstanceProfileName": "CloudWatchFullAccesss",
-        "Path": "/"
-      }
-    ],
-    "Path": "/",
-    "RoleName": "CloudWatchFullAccesss",
-    "RolePolicyList": []
-  },
-  {
-    "AssumeRolePolicyDocument": {
-      "Statement": [
-        {
-          "Action": "sts:AssumeRole",
-          "Effect": "Allow",
-          "Principal": {
             "Service": "ec2.amazonaws.com"
           }
         }
@@ -361,78 +329,6 @@
     },
     "AttachedManagedPolicies": [
       "arn:aws:iam::aws:policy/service-role/AmazonEC2RoleforDataPipelineRole"
-<<<<<<< HEAD
-    ],
-    "InstanceProfileList": [
-      {
-        "InstanceProfileName": "DataPipelineDefaultResourceRole",
-        "Path": "/"
-      }
-    ],
-    "Path": "/",
-    "RoleName": "DataPipelineDefaultResourceRole",
-    "RolePolicyList": []
-  },
-  {
-    "AssumeRolePolicyDocument": {
-      "Statement": [
-        {
-          "Action": "sts:AssumeRole",
-          "Effect": "Allow",
-          "Principal": {
-            "Service": [
-              "datapipeline.amazonaws.com",
-              "elasticmapreduce.amazonaws.com"
-            ]
-          }
-        }
-      ],
-      "Version": "2012-10-17"
-    },
-    "AttachedManagedPolicies": [
-      "arn:aws:iam::aws:policy/service-role/AWSDataPipelineRole"
-    ],
-    "InstanceProfileList": [],
-    "Path": "/",
-    "RoleName": "DataPipelineDefaultRole",
-    "RolePolicyList": []
-  },
-  {
-    "AssumeRolePolicyDocument": {
-      "Statement": [
-        {
-          "Action": "sts:AssumeRole",
-          "Effect": "Allow",
-          "Principal": {
-            "AWS": "arn:aws:iam::256215146792:root"
-          }
-        }
-      ],
-      "Version": "2012-10-17"
-    },
-    "AttachedManagedPolicies": [],
-    "InstanceProfileList": [],
-    "Path": "/",
-    "RoleName": "DeveloperAccess",
-    "RolePolicyList": []
-  },
-  {
-    "AssumeRolePolicyDocument": {
-      "Statement": [
-        {
-          "Action": "sts:AssumeRole",
-          "Effect": "Allow",
-          "Principal": {
-            "Service": "ec2.amazonaws.com"
-          }
-        }
-      ],
-      "Version": "2012-10-17"
-    },
-    "AttachedManagedPolicies": [
-      "arn:aws:iam::aws:policy/service-role/AmazonEC2ContainerServiceforEC2Role"
-=======
->>>>>>> 2cba80ed
     ],
     "InstanceProfileList": [
       {
@@ -609,13 +505,8 @@
       "Version": "2012-10-17"
     },
     "AttachedManagedPolicies": [
-<<<<<<< HEAD
-      "arn:aws:iam::aws:policy/service-role/AWSLambdaBasicExecutionRole",
-      "arn:aws:iam::451493790433:policy/aplPopulateUploadQueue"
-=======
       "arn:aws:iam::451493790433:policy/aplPopulateUploadQueue",
       "arn:aws:iam::aws:policy/service-role/AWSLambdaBasicExecutionRole"
->>>>>>> 2cba80ed
     ],
     "InstanceProfileList": [],
     "Path": "/",
@@ -779,32 +670,18 @@
           "Action": "sts:AssumeRole",
           "Effect": "Allow",
           "Principal": {
-<<<<<<< HEAD
-            "Service": "monitoring.rds.amazonaws.com"
-          },
-          "Sid": ""
-=======
             "Service": "lambda.amazonaws.com"
           }
->>>>>>> 2cba80ed
-        }
-      ],
-      "Version": "2012-10-17"
-    },
-    "AttachedManagedPolicies": [
-<<<<<<< HEAD
-      "arn:aws:iam::aws:policy/service-role/AmazonRDSEnhancedMonitoringRole"
-    ],
-    "InstanceProfileList": [],
-    "Path": "/",
-    "RoleName": "rds-monitoring-role",
-=======
+        }
+      ],
+      "Version": "2012-10-17"
+    },
+    "AttachedManagedPolicies": [
       "arn:aws:iam::451493790433:policy/aplResolutionHierarchy"
     ],
     "InstanceProfileList": [],
     "Path": "/",
     "RoleName": "lambda_resolution_hierarchy",
->>>>>>> 2cba80ed
     "RolePolicyList": []
   },
   {
@@ -897,8 +774,8 @@
       "Version": "2012-10-17"
     },
     "AttachedManagedPolicies": [
-      "arn:aws:iam::451493790433:policy/service-role/AWSLambdaBasicExecutionRole-28085153-2e10-4740-8166-7090f779f1c7",
-      "arn:aws:iam::451493790433:policy/service-role/AWSLambdaS3ExecutionRole-2a0110ca-6e60-4f94-8510-fdaf9ddfb583"
+      "arn:aws:iam::451493790433:policy/service-role/AWSLambdaS3ExecutionRole-2a0110ca-6e60-4f94-8510-fdaf9ddfb583",
+      "arn:aws:iam::451493790433:policy/service-role/AWSLambdaBasicExecutionRole-28085153-2e10-4740-8166-7090f779f1c7"
     ],
     "InstanceProfileList": [],
     "Path": "/service-role/",
