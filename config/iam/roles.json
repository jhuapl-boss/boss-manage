[
  {
    "AssumeRolePolicyDocument": {
      "Statement": [
        {
          "Action": "sts:AssumeRole",
          "Effect": "Allow",
          "Principal": {
            "Service": "ec2.amazonaws.com"
          }
        }
      ],
      "Version": "2012-10-17"
    },
    "AttachedManagedPolicies": [
      "arn:aws:iam::aws:policy/service-role/AWSQuickSightListIAM",
      "arn:aws:iam::451493790433:policy/aplPopulateUploadQueue",
      "arn:aws:iam::451493790433:policy/aplDeleteCuboid",
      "arn:aws:iam::451493790433:policy/aplResolutionHierarchy",
      "arn:aws:iam::aws:policy/AWSStepFunctionsFullAccess"
    ],
    "InstanceProfileList": [
      {
        "InstanceProfileName": "activities",
        "Path": "/"
      }
    ],
    "Path": "/",
    "RoleName": "activities",
    "RolePolicyList": []
  },
  {
    "AssumeRolePolicyDocument": {
      "Statement": [
        {
          "Action": "sts:AssumeRole",
          "Effect": "Allow",
          "Principal": {
            "Service": "ec2.amazonaws.com"
          }
        }
      ],
      "Version": "2008-10-17"
    },
    "AttachedManagedPolicies": [
      "arn:aws:iam::aws:policy/AWSElasticBeanstalkWebTier",
      "arn:aws:iam::aws:policy/AWSElasticBeanstalkMulticontainerDocker",
      "arn:aws:iam::aws:policy/AWSElasticBeanstalkWorkerTier"
    ],
    "InstanceProfileList": [
      {
        "InstanceProfileName": "aws-elasticbeanstalk-ec2-role",
        "Path": "/"
      }
    ],
    "Path": "/",
    "RoleName": "aws-elasticbeanstalk-ec2-role",
    "RolePolicyList": []
  },
  {
    "AssumeRolePolicyDocument": {
      "Statement": [
        {
          "Action": "sts:AssumeRole",
          "Condition": {
            "StringEquals": {
              "sts:ExternalId": "elasticbeanstalk"
            }
          },
          "Effect": "Allow",
          "Principal": {
            "Service": "elasticbeanstalk.amazonaws.com"
          }
        }
      ],
      "Version": "2012-10-17"
    },
    "AttachedManagedPolicies": [
      "arn:aws:iam::aws:policy/service-role/AWSElasticBeanstalkEnhancedHealth",
      "arn:aws:iam::aws:policy/service-role/AWSElasticBeanstalkService"
    ],
    "InstanceProfileList": [],
    "Path": "/",
    "RoleName": "aws-elasticbeanstalk-service-role",
    "RolePolicyList": []
  },
  {
    "AssumeRolePolicyDocument": {
      "Statement": [
        {
          "Action": "sts:AssumeRole",
          "Effect": "Allow",
          "Principal": {
            "Service": "batch.amazonaws.com"
          }
        }
      ],
      "Version": "2012-10-17"
    },
    "AttachedManagedPolicies": [
      "arn:aws:iam::aws:policy/service-role/AWSBatchServiceRole"
    ],
    "InstanceProfileList": [],
    "Path": "/service-role/",
    "RoleName": "AWSBatchServiceRole",
    "RolePolicyList": []
  },
  {
    "AssumeRolePolicyDocument": {
      "Statement": [
        {
          "Action": "sts:AssumeRole",
          "Effect": "Allow",
          "Principal": {
            "Service": "autoscaling.amazonaws.com"
          }
        }
      ],
      "Version": "2012-10-17"
    },
    "AttachedManagedPolicies": [
      "arn:aws:iam::aws:policy/aws-service-role/AutoScalingServiceRolePolicy"
    ],
    "InstanceProfileList": [],
    "Path": "/aws-service-role/autoscaling.amazonaws.com/",
    "RoleName": "AWSServiceRoleForAutoScaling",
    "RolePolicyList": []
  },
  {
    "AssumeRolePolicyDocument": {
      "Statement": [
        {
          "Action": "sts:AssumeRole",
          "Effect": "Allow",
          "Principal": {
            "Service": "events.amazonaws.com"
          }
        }
      ],
      "Version": "2012-10-17"
    },
    "AttachedManagedPolicies": [
      "arn:aws:iam::aws:policy/aws-service-role/CloudWatchEventsServiceRolePolicy"
    ],
    "InstanceProfileList": [],
    "Path": "/aws-service-role/events.amazonaws.com/",
    "RoleName": "AWSServiceRoleForCloudWatchEvents",
    "RolePolicyList": []
  },
  {
    "AssumeRolePolicyDocument": {
      "Statement": [
        {
          "Action": "sts:AssumeRole",
          "Effect": "Allow",
          "Principal": {
            "Service": "elasticache.amazonaws.com"
          }
        }
      ],
      "Version": "2012-10-17"
    },
    "AttachedManagedPolicies": [
      "arn:aws:iam::aws:policy/aws-service-role/ElastiCacheServiceRolePolicy"
    ],
    "InstanceProfileList": [],
    "Path": "/aws-service-role/elasticache.amazonaws.com/",
    "RoleName": "AWSServiceRoleForElastiCache",
    "RolePolicyList": []
  },
  {
    "AssumeRolePolicyDocument": {
      "Statement": [
        {
          "Action": "sts:AssumeRole",
          "Effect": "Allow",
          "Principal": {
            "Service": "elasticloadbalancing.amazonaws.com"
          }
        }
      ],
      "Version": "2012-10-17"
    },
    "AttachedManagedPolicies": [
      "arn:aws:iam::aws:policy/aws-service-role/AWSElasticLoadBalancingServiceRolePolicy"
    ],
    "InstanceProfileList": [],
    "Path": "/aws-service-role/elasticloadbalancing.amazonaws.com/",
    "RoleName": "AWSServiceRoleForElasticLoadBalancing",
    "RolePolicyList": []
  },
  {
    "AssumeRolePolicyDocument": {
      "Statement": [
        {
          "Action": "sts:AssumeRole",
          "Effect": "Allow",
          "Principal": {
            "Service": "elasticmapreduce.amazonaws.com"
          }
        }
      ],
      "Version": "2012-10-17"
    },
    "AttachedManagedPolicies": [
      "arn:aws:iam::aws:policy/aws-service-role/AmazonEMRCleanupPolicy"
    ],
    "InstanceProfileList": [],
    "Path": "/aws-service-role/elasticmapreduce.amazonaws.com/",
    "RoleName": "AWSServiceRoleForEMRCleanup",
    "RolePolicyList": []
  },
  {
    "AssumeRolePolicyDocument": {
      "Statement": [
        {
          "Action": "sts:AssumeRole",
          "Effect": "Allow",
          "Principal": {
            "Service": "rds.amazonaws.com"
          }
        }
      ],
      "Version": "2012-10-17"
    },
    "AttachedManagedPolicies": [
      "arn:aws:iam::aws:policy/aws-service-role/AmazonRDSServiceRolePolicy"
    ],
    "InstanceProfileList": [],
    "Path": "/aws-service-role/rds.amazonaws.com/",
    "RoleName": "AWSServiceRoleForRDS",
    "RolePolicyList": []
  },
  {
    "AssumeRolePolicyDocument": {
      "Statement": [
        {
          "Action": "sts:AssumeRole",
          "Effect": "Allow",
          "Principal": {
            "Service": "ec2.amazonaws.com"
          }
        }
      ],
      "Version": "2012-10-17"
    },
    "AttachedManagedPolicies": [
      "arn:aws:iam::aws:policy/service-role/AmazonEC2RoleforDataPipelineRole"
<<<<<<< HEAD
    ],
    "InstanceProfileList": [
      {
        "InstanceProfileName": "backup",
        "Path": "/"
      }
    ],
    "Path": "/",
    "RoleName": "backup",
    "RolePolicyList": []
  },
  {
    "AssumeRolePolicyDocument": {
      "Statement": [
        {
          "Action": "sts:AssumeRole",
          "Effect": "Allow",
          "Principal": {
            "Service": "ec2.amazonaws.com"
          }
        }
      ],
      "Version": "2012-10-17"
    },
    "AttachedManagedPolicies": [
      "arn:aws:iam::aws:policy/AmazonSQSFullAccess",
      "arn:aws:iam::aws:policy/AWSLambdaFullAccess",
      "arn:aws:iam::aws:policy/AmazonS3FullAccess",
      "arn:aws:iam::aws:policy/AmazonDynamoDBFullAccess",
      "arn:aws:iam::aws:policy/AmazonSNSFullAccess"
=======
>>>>>>> 8f2fb16c
    ],
    "InstanceProfileList": [
      {
        "InstanceProfileName": "backup",
        "Path": "/"
      }
    ],
    "Path": "/",
    "RoleName": "backup",
    "RolePolicyList": []
  },
  {
    "AssumeRolePolicyDocument": {
      "Statement": [
        {
          "Action": "sts:AssumeRole",
          "Effect": "Allow",
          "Principal": {
            "Service": "ec2.amazonaws.com"
          }
        }
      ],
      "Version": "2012-10-17"
    },
    "AttachedManagedPolicies": [
      "arn:aws:iam::aws:policy/AmazonSQSFullAccess",
      "arn:aws:iam::aws:policy/AWSLambdaFullAccess",
      "arn:aws:iam::aws:policy/AmazonS3FullAccess",
      "arn:aws:iam::aws:policy/AmazonDynamoDBFullAccess",
      "arn:aws:iam::aws:policy/AmazonSNSFullAccess"
    ],
    "InstanceProfileList": [
      {
        "InstanceProfileName": "cachemanager",
        "Path": "/"
      }
    ],
    "Path": "/",
    "RoleName": "cachemanager",
    "RolePolicyList": []
  },
  {
    "AssumeRolePolicyDocument": {
      "Statement": [
        {
          "Action": "sts:AssumeRole",
          "Effect": "Allow",
          "Principal": {
            "Service": "ec2.amazonaws.com"
          }
        }
      ],
      "Version": "2012-10-17"
    },
    "AttachedManagedPolicies": [
      "arn:aws:iam::aws:policy/AmazonEC2ReadOnlyAccess",
      "arn:aws:iam::aws:policy/AmazonRoute53ReadOnlyAccess"
    ],
    "InstanceProfileList": [
      {
        "InstanceProfileName": "consul",
        "Path": "/"
      }
    ],
    "Path": "/",
    "RoleName": "consul",
    "RolePolicyList": []
  },
  {
    "AssumeRolePolicyDocument": {
      "Statement": [
        {
          "Action": "sts:AssumeRole",
          "Effect": "Allow",
          "Principal": {
            "Service": "ec2.amazonaws.com"
          }
        }
      ],
      "Version": "2012-10-17"
    },
    "AttachedManagedPolicies": [
      "arn:aws:iam::aws:policy/service-role/AmazonEC2RoleforDataPipelineRole"
    ],
    "InstanceProfileList": [
      {
        "InstanceProfileName": "DataPipelineDefaultResourceRole",
        "Path": "/"
      }
    ],
    "Path": "/",
    "RoleName": "DataPipelineDefaultResourceRole",
    "RolePolicyList": []
  },
  {
    "AssumeRolePolicyDocument": {
      "Statement": [
        {
          "Action": "sts:AssumeRole",
          "Effect": "Allow",
          "Principal": {
            "Service": [
              "elasticmapreduce.amazonaws.com",
              "datapipeline.amazonaws.com"
            ]
          }
        }
      ],
      "Version": "2012-10-17"
    },
    "AttachedManagedPolicies": [
      "arn:aws:iam::aws:policy/service-role/AWSDataPipelineRole"
    ],
    "InstanceProfileList": [],
    "Path": "/",
    "RoleName": "DataPipelineDefaultRole",
    "RolePolicyList": []
  },
  {
    "AssumeRolePolicyDocument": {
      "Statement": [
        {
          "Action": "sts:AssumeRole",
          "Effect": "Allow",
          "Principal": {
            "Service": "application-autoscaling.amazonaws.com"
          },
          "Sid": ""
        }
      ],
      "Version": "2012-10-17"
    },
    "AttachedManagedPolicies": [
      "arn:aws:iam::451493790433:policy/service-role/DynamoDBAutoscalePolicy"
    ],
    "InstanceProfileList": [],
    "Path": "/service-role/",
    "RoleName": "DynamoDBAutoscaleRole",
    "RolePolicyList": []
  },
  {
    "AssumeRolePolicyDocument": {
      "Statement": [
        {
          "Action": "sts:AssumeRole",
          "Effect": "Allow",
          "Principal": {
            "Service": "ec2.amazonaws.com"
          }
        }
      ],
      "Version": "2012-10-17"
    },
    "AttachedManagedPolicies": [
      "arn:aws:iam::aws:policy/AmazonSQSFullAccess",
      "arn:aws:iam::aws:policy/AWSLambdaFullAccess",
      "arn:aws:iam::aws:policy/IAMFullAccess",
      "arn:aws:iam::aws:policy/AmazonElastiCacheFullAccess",
      "arn:aws:iam::aws:policy/AmazonS3FullAccess",
      "arn:aws:iam::aws:policy/AmazonDynamoDBFullAccess",
      "arn:aws:iam::aws:policy/CloudWatchLogsFullAccess",
      "arn:aws:iam::aws:policy/AmazonSNSFullAccess",
      "arn:aws:iam::aws:policy/AWSStepFunctionsFullAccess"
    ],
    "InstanceProfileList": [
      {
        "InstanceProfileName": "endpoint",
        "Path": "/"
      }
    ],
    "Path": "/",
    "RoleName": "endpoint",
    "RolePolicyList": []
  },
  {
    "AssumeRolePolicyDocument": {
      "Statement": [
        {
          "Action": "sts:AssumeRole",
          "Effect": "Allow",
          "Principal": {
            "Service": "events.amazonaws.com"
          },
          "Sid": ""
        }
      ],
      "Version": "2012-10-17"
    },
    "AttachedManagedPolicies": [
      "arn:aws:iam::aws:policy/AmazonEC2FullAccess",
      "arn:aws:iam::aws:policy/AWSLambdaFullAccess",
      "arn:aws:iam::aws:policy/service-role/CloudWatchEventsBuiltInTargetExecutionAccess",
      "arn:aws:iam::aws:policy/service-role/AWSLambdaBasicExecutionRole",
      "arn:aws:iam::aws:policy/service-role/AWSLambdaRole",
      "arn:aws:iam::aws:policy/CloudWatchEventsFullAccess"
    ],
    "InstanceProfileList": [],
    "Path": "/",
    "RoleName": "events_for_delete_lambda",
    "RolePolicyList": []
  },
  {
    "AssumeRolePolicyDocument": {
      "Statement": [
        {
          "Action": "sts:AssumeRole",
          "Effect": "Allow",
          "Principal": {
            "Service": "lambda.amazonaws.com"
          }
        }
      ],
      "Version": "2012-10-17"
    },
    "AttachedManagedPolicies": [],
    "InstanceProfileList": [],
    "Path": "/",
    "RoleName": "goad-lambda-role",
    "RolePolicyList": [
      {
        "PolicyDocument": {
          "Statement": [
            {
              "Action": [
                "sqs:SendMessage"
              ],
              "Effect": "Allow",
              "Resource": "arn:aws:sqs:*:*:goad-*"
            },
            {
              "Action": [
                "logs:CreateLogGroup",
                "logs:CreateLogStream",
                "logs:PutLogEvents"
              ],
              "Effect": "Allow",
              "Resource": "arn:aws:logs:*:*:*"
            }
          ],
          "Version": "2012-10-17"
        },
        "PolicyName": "goad-lambda-role-policy"
      }
    ]
  },
  {
    "AssumeRolePolicyDocument": {
      "Statement": [
        {
          "Action": "sts:AssumeRole",
          "Effect": "Allow",
          "Principal": {
            "Service": "lambda.amazonaws.com"
          }
        }
      ],
      "Version": "2012-10-17"
    },
    "AttachedManagedPolicies": [
      "arn:aws:iam::451493790433:policy/aplPopulateUploadQueue",
      "arn:aws:iam::aws:policy/service-role/AWSLambdaBasicExecutionRole"
    ],
    "InstanceProfileList": [],
    "Path": "/",
    "RoleName": "IngestQueueUpload",
    "RolePolicyList": []
  },
  {
    "AssumeRolePolicyDocument": {
      "Statement": [
        {
          "Action": "sts:AssumeRole",
          "Effect": "Allow",
          "Principal": {
            "Service": "lambda.amazonaws.com"
          }
        }
      ],
      "Version": "2012-10-17"
    },
    "AttachedManagedPolicies": [
      "arn:aws:iam::aws:policy/AWSLambdaFullAccess",
      "arn:aws:iam::aws:policy/AmazonElastiCacheFullAccess",
      "arn:aws:iam::aws:policy/AmazonS3FullAccess",
      "arn:aws:iam::aws:policy/AmazonDynamoDBFullAccess"
    ],
    "InstanceProfileList": [],
    "Path": "/",
    "RoleName": "LambdaExecutionRole",
    "RolePolicyList": []
  },
  {
    "AssumeRolePolicyDocument": {
      "Statement": [
        {
          "Action": "sts:AssumeRole",
          "Effect": "Allow",
          "Principal": {
            "Service": "lambda.amazonaws.com"
          }
        }
      ],
      "Version": "2012-10-17"
    },
    "AttachedManagedPolicies": [],
    "InstanceProfileList": [],
    "Path": "/",
    "RoleName": "lambda_basic_execution",
    "RolePolicyList": [
      {
        "PolicyDocument": {
          "Statement": [
            {
              "Action": [
                "logs:CreateLogGroup",
                "logs:CreateLogStream",
                "logs:PutLogEvents"
              ],
              "Effect": "Allow",
              "Resource": "arn:aws:logs:*:*:*"
            }
          ],
          "Version": "2012-10-17"
        },
        "PolicyName": "oneClick_lambda_basic_execution_1466187700147"
      },
      {
        "PolicyDocument": {
          "Statement": [
            {
              "Action": [
                "logs:CreateLogGroup",
                "logs:CreateLogStream",
                "logs:PutLogEvents"
              ],
              "Effect": "Allow",
              "Resource": "arn:aws:logs:*:*:*"
            }
          ],
          "Version": "2012-10-17"
        },
        "PolicyName": "oneClick_lambda_basic_execution_1466217358351"
      },
      {
        "PolicyDocument": {
          "Statement": [
            {
              "Action": [
                "logs:CreateLogGroup",
                "logs:CreateLogStream",
                "logs:PutLogEvents"
              ],
              "Effect": "Allow",
              "Resource": "arn:aws:logs:*:*:*"
            }
          ],
          "Version": "2012-10-17"
        },
        "PolicyName": "oneClick_lambda_basic_execution_1466455247314"
      }
    ]
  },
  {
    "AssumeRolePolicyDocument": {
      "Statement": [
        {
          "Action": "sts:AssumeRole",
          "Effect": "Allow",
          "Principal": {
            "Service": "ec2.amazonaws.com"
          }
        }
      ],
      "Version": "2012-10-17"
    },
    "AttachedManagedPolicies": [
      "arn:aws:iam::aws:policy/AWSLambdaFullAccess",
      "arn:aws:iam::aws:policy/AmazonS3FullAccess"
    ],
    "InstanceProfileList": [
      {
        "InstanceProfileName": "lambda_build_server",
        "Path": "/"
      }
    ],
    "Path": "/",
    "RoleName": "lambda_build_server",
    "RolePolicyList": []
  },
  {
    "AssumeRolePolicyDocument": {
      "Statement": [
        {
          "Action": "sts:AssumeRole",
          "Effect": "Allow",
          "Principal": {
            "Service": "lambda.amazonaws.com"
          }
        }
      ],
      "Version": "2012-10-17"
    },
    "AttachedManagedPolicies": [
      "arn:aws:iam::aws:policy/AmazonSQSFullAccess",
      "arn:aws:iam::aws:policy/AWSLambdaFullAccess",
      "arn:aws:iam::aws:policy/AmazonElastiCacheFullAccess",
      "arn:aws:iam::aws:policy/AmazonS3FullAccess",
      "arn:aws:iam::aws:policy/AmazonDynamoDBFullAccess",
      "arn:aws:iam::aws:policy/service-role/AWSLambdaVPCAccessExecutionRole",
      "arn:aws:iam::aws:policy/AmazonSNSFullAccess",
      "arn:aws:iam::aws:policy/AWSStepFunctionsFullAccess"
    ],
    "InstanceProfileList": [],
    "Path": "/",
    "RoleName": "lambda_cache_execution",
    "RolePolicyList": []
  },
  {
    "AssumeRolePolicyDocument": {
      "Statement": [
        {
          "Action": "sts:AssumeRole",
          "Effect": "Allow",
          "Principal": {
            "Service": "lambda.amazonaws.com"
          }
        }
      ],
      "Version": "2012-10-17"
    },
    "AttachedManagedPolicies": [
      "arn:aws:iam::451493790433:policy/aplResolutionHierarchy"
    ],
    "InstanceProfileList": [],
    "Path": "/",
    "RoleName": "lambda_resolution_hierarchy",
    "RolePolicyList": []
  },
  {
    "AssumeRolePolicyDocument": {
      "Statement": [
        {
          "Action": "sts:AssumeRole",
          "Effect": "Allow",
          "Principal": {
            "Service": "events.amazonaws.com"
          },
          "Sid": ""
        }
      ],
      "Version": "2012-10-17"
    },
    "AttachedManagedPolicies": [
      "arn:aws:iam::aws:policy/service-role/CloudWatchEventsBuiltInTargetExecutionAccess",
      "arn:aws:iam::aws:policy/service-role/CloudWatchEventsInvocationAccess"
    ],
    "InstanceProfileList": [],
    "Path": "/",
    "RoleName": "sandytest",
    "RolePolicyList": []
  },
  {
    "AssumeRolePolicyDocument": {
      "Statement": [
        {
          "Action": "sts:AssumeRole",
          "Condition": {
            "StringEquals": {
              "sts:ExternalId": "AWSIE"
            }
          },
          "Effect": "Allow",
          "Principal": {
            "Service": "importexport.amazonaws.com"
          },
          "Sid": ""
        }
      ],
      "Version": "2012-10-17"
    },
    "AttachedManagedPolicies": [],
    "InstanceProfileList": [],
    "Path": "/",
    "RoleName": "snowball-import-S3-role",
    "RolePolicyList": [
      {
        "PolicyDocument": {
          "Statement": [
            {
              "Action": [
                "s3:GetBucketPolicy",
                "s3:GetBucketLocation",
                "s3:ListBucketMultipartUploads"
              ],
              "Effect": "Allow",
              "Resource": "arn:aws:s3:::*"
            },
            {
              "Action": [
                "s3:PutObject",
                "s3:AbortMultipartUpload",
                "s3:ListMultipartUploadParts",
                "s3:PutObjectAcl"
              ],
              "Effect": "Allow",
              "Resource": "arn:aws:s3:::*"
            }
          ],
          "Version": "2012-10-17"
        },
        "PolicyName": "oneClick_snowball-import-S3-role_1473343418946"
      }
    ]
  },
  {
    "AssumeRolePolicyDocument": {
      "Statement": [
        {
          "Action": "sts:AssumeRole",
          "Effect": "Allow",
          "Principal": {
            "Service": "lambda.amazonaws.com"
          }
        }
      ],
      "Version": "2012-10-17"
    },
    "AttachedManagedPolicies": [
      "arn:aws:iam::451493790433:policy/service-role/AWSLambdaS3ExecutionRole-2a0110ca-6e60-4f94-8510-fdaf9ddfb583",
      "arn:aws:iam::451493790433:policy/service-role/AWSLambdaBasicExecutionRole-28085153-2e10-4740-8166-7090f779f1c7"
    ],
    "InstanceProfileList": [],
    "Path": "/service-role/",
    "RoleName": "snowballLambdaTestRole",
    "RolePolicyList": []
  },
  {
    "AssumeRolePolicyDocument": {
      "Statement": [
        {
          "Action": "sts:AssumeRole",
          "Effect": "Allow",
          "Principal": {
            "Service": "states.us-east-1.amazonaws.com"
          }
        }
      ],
      "Version": "2012-10-17"
    },
    "AttachedManagedPolicies": [
      "arn:aws:iam::aws:policy/service-role/AWSLambdaRole",
      "arn:aws:iam::aws:policy/AWSStepFunctionsFullAccess"
    ],
    "InstanceProfileList": [],
    "Path": "/service-role/",
    "RoleName": "StatesExecutionRole-us-east-1",
    "RolePolicyList": []
  },
  {
    "AssumeRolePolicyDocument": {
      "Statement": [
        {
          "Action": "sts:AssumeRole",
          "Effect": "Allow",
          "Principal": {
            "Service": "lambda.amazonaws.com"
          }
        }
      ],
      "Version": "2012-10-17"
    },
    "AttachedManagedPolicies": [
      "arn:aws:iam::451493790433:policy/service-role/AWSLambdaTracerAccessExecutionRole-683aea08-9fc8-4468-adfc-7d4af2c826bc",
      "arn:aws:iam::451493790433:policy/service-role/AWSLambdaTracerAccessExecutionRole-ff12834d-2eb4-44cb-9130-1ce3a86f1b76",
      "arn:aws:iam::aws:policy/AWSStepFunctionsFullAccess"
    ],
    "InstanceProfileList": [],
    "Path": "/",
    "RoleName": "StepfunctionFanout",
    "RolePolicyList": []
  },
  {
    "AssumeRolePolicyDocument": {
      "Statement": [
        {
          "Action": "sts:AssumeRole",
          "Effect": "Allow",
          "Principal": {
            "Service": "ec2.amazonaws.com"
          }
        }
      ],
      "Version": "2012-10-17"
    },
    "AttachedManagedPolicies": [
      "arn:aws:iam::aws:policy/service-role/AWSQuickSightListIAM"
    ],
    "InstanceProfileList": [
      {
        "InstanceProfileName": "testSFN",
        "Path": "/"
      }
    ],
    "Path": "/",
    "RoleName": "testSFN",
    "RolePolicyList": [
      {
        "PolicyDocument": {
          "Statement": [
            {
              "Action": [
                "states:*"
              ],
              "Effect": "Allow",
              "Resource": "*"
            }
          ],
          "Version": "2012-10-17"
        },
        "PolicyName": "StepFunctionsAllowAll"
      }
    ]
  },
  {
    "AssumeRolePolicyDocument": {
      "Statement": [
        {
          "Action": "sts:AssumeRole",
          "Effect": "Allow",
          "Principal": {
            "Service": "lambda.amazonaws.com"
          }
        }
      ],
      "Version": "2012-10-17"
    },
    "AttachedManagedPolicies": [
      "arn:aws:iam::aws:policy/AmazonEC2ReadOnlyAccess",
      "arn:aws:iam::aws:policy/service-role/AWSLambdaBasicExecutionRole",
      "arn:aws:iam::aws:policy/AmazonRoute53FullAccess",
      "arn:aws:iam::aws:policy/service-role/AWSLambdaRole"
    ],
    "InstanceProfileList": [],
    "Path": "/",
    "RoleName": "UpdateRoute53",
    "RolePolicyList": []
  },
  {
    "AssumeRolePolicyDocument": {
      "Statement": [
        {
          "Action": "sts:AssumeRole",
          "Effect": "Allow",
          "Principal": {
            "Service": "lambda.amazonaws.com"
          }
        }
      ],
      "Version": "2012-10-17"
    },
    "AttachedManagedPolicies": [
      "arn:aws:iam::aws:policy/AmazonEC2ReadOnlyAccess",
      "arn:aws:iam::aws:policy/AWSLambdaExecute",
      "arn:aws:iam::aws:policy/service-role/AWSLambdaBasicExecutionRole",
      "arn:aws:iam::aws:policy/service-role/AWSLambdaVPCAccessExecutionRole",
      "arn:aws:iam::aws:policy/AmazonSNSFullAccess",
      "arn:aws:iam::aws:policy/AmazonRoute53FullAccess"
    ],
    "InstanceProfileList": [],
    "Path": "/",
    "RoleName": "VaultConsulHealthChecker",
    "RolePolicyList": []
  }
]<|MERGE_RESOLUTION|>--- conflicted
+++ resolved
@@ -246,39 +246,6 @@
     },
     "AttachedManagedPolicies": [
       "arn:aws:iam::aws:policy/service-role/AmazonEC2RoleforDataPipelineRole"
-<<<<<<< HEAD
-    ],
-    "InstanceProfileList": [
-      {
-        "InstanceProfileName": "backup",
-        "Path": "/"
-      }
-    ],
-    "Path": "/",
-    "RoleName": "backup",
-    "RolePolicyList": []
-  },
-  {
-    "AssumeRolePolicyDocument": {
-      "Statement": [
-        {
-          "Action": "sts:AssumeRole",
-          "Effect": "Allow",
-          "Principal": {
-            "Service": "ec2.amazonaws.com"
-          }
-        }
-      ],
-      "Version": "2012-10-17"
-    },
-    "AttachedManagedPolicies": [
-      "arn:aws:iam::aws:policy/AmazonSQSFullAccess",
-      "arn:aws:iam::aws:policy/AWSLambdaFullAccess",
-      "arn:aws:iam::aws:policy/AmazonS3FullAccess",
-      "arn:aws:iam::aws:policy/AmazonDynamoDBFullAccess",
-      "arn:aws:iam::aws:policy/AmazonSNSFullAccess"
-=======
->>>>>>> 8f2fb16c
     ],
     "InstanceProfileList": [
       {
